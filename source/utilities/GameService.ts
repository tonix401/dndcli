import chalk from "chalk";
import ora from "ora";
import {
  generateChatNarrative,
  generateEnemyFromNarrative,
  ChatCompletionRequestMessage,
  summarizeImportantEvents,
  ChatCompletionResponse,
} from "@utilities/AIService.js";
import { rollDice } from "@utilities/DiceService.js";
import { log } from "@utilities/LogService.js";
import { generateRandomItem } from "@utilities/ItemGenerator.js";
import { saveGameState, loadGameState } from "@utilities/SaveLoadService.js";
import { getStartingItems } from "@utilities/InventoryService.js";
import { getLanguage, getTheme } from "@utilities/CacheService.js";
import { getDataFromFile, saveDataToFile } from "@utilities/StorageService.js";
import { GameState } from "src/gameState.js";
import { runCombat } from "src/combat.js";
import { getTerm } from "@utilities/LanguageService.js";
import { getEquippedStatBonuses } from "@utilities/EquipmentService.js";
import {
  pause,
  primaryColor,
  secondaryColor,
  pressEnter,
} from "@utilities/ConsoleService.js";
import { EnemyMove, IEnemy } from "@utilities/IEnemy.js";
import {
  getArcGuidelines,
  getChapterTitle,
  validateChapterProgression,
  detectNarrativeLoop,
  getEnhancedAIInstructions,
  getArcTransitionGuidance,
} from "@utilities/NarrativeService.js";
import {
  enforceStoryRequirements,
  extractNewObjectives,
  extractInitialObjectives,
  checkObjectiveCompletion,
  pruneStaleObjectives,
} from "@utilities/ObjectiveService.js";
import { dungeonMinigame } from "@components/DungeonMinigame.js";
import { analyzePlayerChoice } from "@utilities/CharacterAnalysisService.js";
import {
  promptForChoice,
  displayRecap,
} from "@utilities/UIInteractionService.js";
import { determineNextArc } from "@utilities/NarrativeService.js";
import Config, { StoryPaceOptionsKey } from "./Config.js";
import {
  useItem,
  addItemToInventory,
  generateLootDrop,
} from "@utilities/InventoryService.js";
import { showEquipmentMenu } from "@utilities/EquipmentService.js";

export const STORY_PACE = Config.STORY_PACE_OPTIONS;

export type StoryPaceKey = StoryPaceOptionsKey;

/**
 * Function to handle item usage in the main campaign
 */
async function handleItemUsage(characterData: any): Promise<void> {
  if (!characterData.inventory || characterData.inventory.length === 0) {
    console.log(secondaryColor("Your inventory is empty."));
    await pressEnter();
    return;
  }

  // Display current equipped items
  console.log(primaryColor("\n=== EQUIPPED ITEMS ==="));
  if (
    !characterData.equippedItems ||
    characterData.equippedItems.length === 0
  ) {
    console.log(secondaryColor("(No items equipped)"));
  } else {
    characterData.equippedItems.forEach((item: any, index: number) => {
      console.log(
        primaryColor(`${index + 1}. ${item.name} - ${item.description}`)
      );
      // Display item stats if available
      if (item.stats) {
        const statsList = Object.entries(item.stats)
          .map(([stat, value]) => `+${value} ${stat}`)
          .join(", ");
        console.log(secondaryColor(`   ${statsList}`));
      }
    });
  }

  console.log(primaryColor("\n=== INVENTORY ==="));
  characterData.inventory.forEach((item: any, index: number) => {
    const itemType = item.consumable === false ? "Equipment" : "Consumable";
    const itemRarity = item.rarity ? `[${item.rarity}]` : "";
    console.log(
      primaryColor(
        `${index + 1}. ${item.name} ${itemRarity} (x${
          item.quantity
        }) - ${itemType}`
      )
    );
    console.log(secondaryColor(`   ${item.description}`));
  });
  console.log("");

  // Main inventory menu options
  const menuOptions = [
    { name: "Use an Item", value: "use" },
    { name: "Equip/Unequip Items", value: "equip" },
    { name: "Return to Adventure", value: "return" },
  ];

  const { themedSelectInRoom } = await import(
    "@components/ThemedSelectInRoom.js"
  );

  // Show main inventory menu
  const menuChoice = await themedSelectInRoom({
    message: "What would you like to do?",
    choices: menuOptions,
  });

  if (menuChoice === "return") {
    return;
  }

  if (menuChoice === "equip") {
    await showEquipmentMenu(characterData);
    return;
  }

  // If they chose to use an item, show item selection
  const inventoryChoices = characterData.inventory.map(
    (item: any, index: number) => {
      const consumableText = item.consumable === false ? " (Equipment)" : "";
      return {
        name: `${item.name} (x${item.quantity}) - ${item.description}${consumableText}`,
        value: index,
      };
    }
  );

  // Add back option
  inventoryChoices.push({
    name: "Return",
    value: -1,
  });

  // Show item selection menu
  const selectedIdx = await themedSelectInRoom({
    message: "Choose an item to use:",
    choices: inventoryChoices,
  });

  if (selectedIdx === -1) {
    return; // User selected "Return"
  }

  // Use the selected item
  const result = await useItem(characterData, selectedIdx as number);
  console.log(
    result.success
      ? primaryColor(result.message)
      : secondaryColor(result.message)
  );

  await pressEnter();
}

/**
 * Main campaign loop.
 */
export async function campaignLoop(
  gameState: GameState,
  characterData: any
): Promise<void> {
  try {
    // Load saved state if available.
    const loadedState = await loadGameState();
    if (loadedState) {
      Object.assign(gameState, loadedState);
      console.log(
        chalk
          .hex(getTheme().accentColor)
          .bold("✅ Loaded saved campaign state.")
      );
      await displayRecap(gameState);
    }

    // Ensure inventory is set.
    if (
      !Array.isArray(characterData.inventory) ||
      characterData.inventory.length === 0
    ) {
      characterData.inventory = getStartingItems(characterData.class);
    }

    const equipBonuses = getEquippedStatBonuses(characterData);
    const effectiveStats = {
      maxhp: characterData.abilities.maxhp + (equipBonuses.maxhp || 0),
      strength: characterData.abilities.strength + (equipBonuses.strength || 0),
      mana: characterData.abilities.mana + (equipBonuses.mana || 0),
      dexterity:
        characterData.abilities.dexterity + (equipBonuses.dexterity || 0),
      charisma: characterData.abilities.charisma + (equipBonuses.charisma || 0),
      luck: characterData.abilities.luck + (equipBonuses.luck || 0),
    };

    // Start with an introduction if no narrative yet.
    if (gameState.getNarrativeHistory().length === 0) {
      /*   displayStatusBar(characterData); */
      const introResponse = await generateChatNarrative(
        [
          {
            role: "system",
            content: `
Act as the Dungeon Master for an immersive, book-like AD&D 2nd Edition game. You are to strictly follow the AD&D 2nd Edition ruleset for all mechanics—including character progression, combat, dice rolls, experience, and currency management. You must never break character, make decisions for the player, or refer to yourself in any way. All in-game actions that require dice rolls must be initiated by the player using curly braces {like this}.

General Guidelines:

World Building & Narrative:
- Randomly generate the setting, theme, place, current year, and cultural/historical context for the adventure.
- Provide detailed, immersive descriptions that include at least three sentences per location. Descriptions must mention the time of day, weather, natural environment, notable landmarks, and any relevant historical or cultural details.
- For dungeon sequences or special encounters, start with "START DUNGEON:" and transition seamlessly into the next scene after the encounter.

Combat & Special Encounters:
- When a combat situation arises, begin your narrative with "COMBAT ENCOUNTER:".
- When the player enters a dungeon start with "START DUNGEON:"
- Do not provide in-game choices during combat or dungeon encounters.

Player Actions & In-Game Syntax:
- The player's in-game actions must be enclosed in curly braces {like this}. Only perform dice rolls or game mechanics when the player uses the correct syntax.
- In-character dialogue must be enclosed in quotation marks "like this".
- Out-of-character instructions will be provided in angle brackets <like this>.
- For non-combat scenes, always end with exactly three numbered choices enclosed in curly braces (e.g.,
  1.{Search the area}
  2.{Talk to the local}
  3.{Return to main menu}) to indicate the next available actions.

Character Sheet & Tracking:
- At the very start of the game, output the full character sheet, including:
  Name: ${characterData.name}
  Origin: ${characterData.origin}
  Level & Class: ${characterData.level} ${characterData.class}
  Stats: HP ${characterData.hp}/${characterData.abilities.maxhp}, STR ${
              characterData.abilities.strength
            }, MANA ${characterData.abilities.mana}, DEX ${
              characterData.abilities.dexterity
            }, CHA ${characterData.abilities.charisma}, LUCK ${
              characterData.abilities.luck
            }
  XP: ${characterData.xp} (displayed as "XP: current/next", e.g., "0/100")
  Currency: ${
    characterData.currency
  } (generate the entire currency system with prices for all transactions strictly according to AD&D 2e)
  Inventory: ${characterData.inventory
    .map(
      (item: { name: string; quantity: number }) =>
        `${item.name} (x${item.quantity})`
    )
    .join(", ")}
- Always update and display the character sheet after each narrative response, including any changes from events, combat, or transactions.

Rules & Mechanics:
- Strictly adhere to AD&D 2e rules for all events, combat, and skill checks.
- When an action requiring a dice roll is not correctly enclosed in curly braces by the player, do not perform the roll or process the action.
- Reward the player with experience, currency, and track their progression as dictated by the AD&D 2e ruleset.
- Ensure that the player is allowed to defeat any NPC if they are capable, without making choices on their behalf.

Response Structure:
- Begin by outputting the full character sheet and an introductory narrative that sets the scene.
- In non-combat scenes, conclude with exactly three numbered in-game choices (using curly braces) for what the player can do next.
- For combat or dungeon sequences, follow the special encounter formatting instructions (i.e., "COMBAT ENCOUNTER:" or "START DUNGEON:") and transition smoothly between scenes once the encounter concludes.
- Please respond in clear, concise ${getTerm(
              getLanguage()
            )} STICK TO THIS LANGUAGE AND DO NOT CHANGE BASED ON THIS.

Starting Instructions:
- Begin the session by displaying the full character sheet as described above, followed by an introductory narrative that establishes the initial location, setting, and context for the adventure. Make sure to have the introductory narrative as detailed as possible to help with the initial world building that comes with the story and origin of the character.
- Wait for the player to provide their first in-game command using the correct syntax.
          `,
          },
        ],
        {
          maxTokens: 2048,
          temperature: 0.8,
          ...Config.NARRATIVE_GENERATION_SCHEMA,
        }
      );

      let introNarrative = "";
      let choices = [];

      // Process response based on whether it used function calling
      if (introResponse.function_call?.arguments) {
        try {
          const args = JSON.parse(introResponse.function_call.arguments);
          introNarrative = args.narrative;
          choices = args.choices
            .map((choice: string, index: number) => `${index + 1}.{${choice}}`)
            .join("\n");
        } catch (e) {
          log(`Error parsing intro function arguments: ${e}`, "Error");
          // Fall back to content
          introNarrative = introResponse.content || "";
        }
      } else {
        // Use the traditional content approach
        introNarrative = introResponse.content || "";
      }

      // Format for compatibility with existing code
      if (!introNarrative.includes("CHOICES:") && choices.length > 0) {
        introNarrative += "\n\nCHOICES:\n" + choices;
      }

      const narrativeParts = introNarrative.split("CHOICES:");
      const storyText = narrativeParts[0].trim();
      console.log("\n" + secondaryColor(storyText) + "\n");

      await pressEnter({
        message:
          "Reflect on the introduction and then choose your first action...",
      });
      const initialChoice = await promptForChoice(introNarrative);
      if (
        initialChoice.toLowerCase().includes("return to main menu") ||
        initialChoice.toLowerCase() === "exit"
      ) {
        console.log(secondaryColor("Returning to main menu..."));
        return;
      }
      gameState.addNarrative(introNarrative);
      gameState.addConversation({
        role: "user",
        content: `Player choice: ${initialChoice}`,
      });

      // Extract potential objectives from intro narrative
      await extractInitialObjectives(introNarrative, gameState);

      await saveGameState(gameState);
    }
  } catch (error) {
    log(
      `Campaign loop initial setup error: ${
        error instanceof Error ? error.message : String(error)
      }`,
      "Error"
    );
    console.log(
      secondaryColor(
        "An error occurred during campaign setup. Returning to main menu..."
      )
    );
    // Try to save game state if possible
    try {
      await saveGameState(gameState);
    } catch (saveError) {
      log(
        `Failed to save game state: ${
          saveError instanceof Error ? saveError.message : String(saveError)
        }`,
        "Error"
      );
    }
    return; // Return to prevent further execution
  }

  // Add progress tracking for better player feedback
  const progressBar = (current: number, max: number): string => {
    const filledChar = "█";
    const emptyChar = "░";
    const percentage = Math.floor((current / max) * 10);
    return filledChar.repeat(percentage) + emptyChar.repeat(10 - percentage);
  };

  // Display objective progress when appropriate
  const showObjectiveProgress = () => {
    const completedCount =
      gameState.getCurrentChapter().completedObjectives.length;
    const totalCount =
      completedCount + gameState.getCurrentChapter().pendingObjectives.length;
    if (totalCount > 0) {
      console.log(
        chalk.hex(getTheme().accentColor)(
          `Chapter progress: ${completedCount}/${totalCount} ${progressBar(
            completedCount,
            totalCount
          )}`
        )
      );
    }
  };

  // Main narrative loop.
  while (true) {
    try {
      pruneStaleObjectives(gameState);

      // Check if we should advance to a new chapter
      if (gameState.shouldAdvanceChapter()) {
        const validation = validateChapterProgression(gameState);

        if (validation.canProgress) {
          const currentArc = gameState.getCurrentChapter().arc;
          const nextArc = determineNextArc(currentArc);
          // Get chapter count another way instead of accessing private property
          const currentChapterTitle = gameState.getCurrentChapter().title;
          const chapterMatch = currentChapterTitle.match(/Chapter (\d+):/);
          const currentChapterNum = chapterMatch
            ? parseInt(chapterMatch[1])
            : 0;
          const chapterNumber = currentChapterNum + 1;

          // Use the arc transition guidance instead of generic text
          const transitionGuidance = getArcTransitionGuidance(
            currentArc,
            nextArc
          );

          gameState.beginNewChapter(
            `Chapter ${chapterNumber}: ${getChapterTitle(nextArc)}`,
            transitionGuidance,
            nextArc
          );

          console.log(
            chalk
              .hex(getTheme().accentColor)
              .bold(`\n📖 Beginning ${gameState.getCurrentChapter().title}...`)
          );
          await pressEnter({
            message: "Press Enter to start the new chapter...",
          });
        } else {
          console.log(
            chalk
              .hex(getTheme().accentColor)
              .bold(
                `\n⚠️ Not ready to advance to next chapter yet:\n${validation.reasons.join(
                  "\n"
                )}`
              )
          );
          // Add a hint to help the player progress
          gameState.addConversation({
            role: "system",
            content: `The story cannot advance to the next chapter yet due to: ${validation.reasons.join(
              ", "
            )}. Provide narrative content that helps address these requirements.`,
          });
        }
      }

      // Optionally update the plot if enough choices have been made.
      if (
        gameState.getChoices().length >= 5 &&
        gameState.getPlotStage() === 1
      ) {
        gameState.updatePlot(
          2,
          "New clues emerge slowly. Your challenges remain significant, but time lets you breathe and decide your path carefully."
        );
      }

      const baseScenarioMessage: ChatCompletionRequestMessage = {
        role: "system",
        content: `
      Welcome to Chapter ${gameState.getCurrentChapter()?.title || "1"}!
      
      **Narrative Guidelines:**
      - Current Arc: ${gameState.getCurrentChapter().arc || "introduction"}
      - Pending Plot Points: ${
        gameState.getCurrentChapter().pendingObjectives.join(", ") || ""
      }
      - Current Exchange Count: ${gameState.getNarrativeHistory().length} 
      - Progress Requirements: ${JSON.stringify(
        enforceStoryRequirements(gameState)
      )}
      
      **Character Development:**
      - Focus on consistent personalities and motivations based on past choices
      - Create character growth opportunities through meaningful decisions
      - Reference previous events for narrative continuity (see Memory section)
      
      **Plot Structure:**
      - For ${
        gameState.getCurrentChapter().arc || "introduction"
      } stage: ${getArcGuidelines(gameState.getCurrentChapter().arc)}
      - Balance player agency with the overarching narrative
      - Create rising tension through progressively challenging obstacles
      - Please respond in clear, concise ${getTerm(
        getLanguage()
      )} STICK TO THIS LANGUAGE AND DO NOT CHANGE BASED ON THIS.
      ${
        detectNarrativeLoop(gameState)
          ? "- URGENT: Break the current narrative loop with new elements"
          : ""
      }
      
      **Memory:** 
      ${summarizeImportantEvents(gameState)}
      
      ${getEnhancedAIInstructions(gameState)}
      `,
      };

      const messages: ChatCompletionRequestMessage[] = [
        baseScenarioMessage,
        ...gameState
          .getConversationHistory()
          .slice(-9)
          .map((msg) => ({
            role: msg.role as "system" | "user" | "assistant",
            content: msg.content,
          })),
      ];

      const spinner = ora(
        chalk.hex(getTheme().accentColor)("Generating next scene...")
      ).start();

      // Generate narrative with function calling
      const response: ChatCompletionResponse = await generateChatNarrative(
        messages,
        {
          maxTokens: 500,
          temperature: 0.7,
          ...Config.NARRATIVE_GENERATION_SCHEMA,
        }
      );

      spinner.succeed(chalk.hex(getTheme().accentColor)("Scene generated."));

      // Process the response
      let narrative = "";
      let specialEvent = { type: "none", details: "" };

      // Check if function calling was used and parse the result
      if (response.function_call?.arguments) {
        try {
          const args = JSON.parse(response.function_call.arguments);

          // Get the narrative content
          narrative = args.narrative;

          // Process player choices
          if (args.choices && Array.isArray(args.choices)) {
            // Add CHOICES: marker and format options as expected
            narrative +=
              "\n\nCHOICES:\n" +
              args.choices
                .map(
                  (choice: string, index: number) => `${index + 1}.{${choice}}`
                )
                .join("\n");
          }

          // Extract special event information
          if (args.specialEvent && args.specialEvent.type !== "none") {
            specialEvent = args.specialEvent;

            // Add appropriate markers for special events at the beginning of narrative
            if (
              specialEvent.type === "combat" &&
              !narrative.toLowerCase().includes("combat encounter:")
            ) {
              narrative = "COMBAT ENCOUNTER: " + narrative;
            } else if (
              specialEvent.type === "dungeon" &&
              !narrative.toLowerCase().includes("start dungeon:")
            ) {
              narrative = "START DUNGEON: " + narrative;
            }
          }
        } catch (e) {
          log(`Error parsing function arguments: ${e}`, "Error");
          // Fallback to content if function parsing fails
          narrative = response.content || "Error generating narrative";
        }
      } else {
        // Fallback to regular content if no function call
        narrative = response.content || "Error generating narrative";
      }

      // Check for endings and handle them
      if (
        narrative.toLowerCase().includes("the end") ||
        narrative.toLowerCase().includes("congratulations") ||
        narrative.toLowerCase().includes("your quest is complete")
      ) {
        const { canResolveQuest, requiredElementsMissing } =
          enforceStoryRequirements(gameState);

        if (!canResolveQuest) {
          // Modify the narrative to prevent premature ending
          console.log(
            chalk
              .hex(getTheme().accentColor)
              .bold(
                `\n⚠️ Story cannot end yet. Missing: ${requiredElementsMissing.join(
                  ", "
                )}`
              )
          );

          // Re-generate the narrative with stricter instructions
          gameState.addConversation({
            role: "system",
            content: `DO NOT end the story yet. Missing requirements: ${requiredElementsMissing.join(
              ", "
            )}. Continue the adventure with new challenges.`,
          });

          // Re-generate without the ending
          const regenerateResponse = await generateChatNarrative(
            [
              ...messages,
              {
                role: "system",
                content:
                  "IMPORTANT: Do not end the story yet. Continue the adventure.",
              },
            ],
            {
              maxTokens: 500,
              temperature: 0.7,
              ...Config.NARRATIVE_GENERATION_SCHEMA,
            }
          );

          // Process regenerated response
          if (regenerateResponse.function_call?.arguments) {
            try {
              const args = JSON.parse(
                regenerateResponse.function_call.arguments
              );
              narrative = args.narrative;

              if (args.choices && Array.isArray(args.choices)) {
                narrative +=
                  "\n\nCHOICES:\n" +
                  args.choices
                    .map(
                      (choice: string, index: number) =>
                        `${index + 1}.{${choice}}`
                    )
                    .join("\n");
              }

              if (args.specialEvent && args.specialEvent.type !== "none") {
                specialEvent = args.specialEvent;

                if (
                  specialEvent.type === "combat" &&
                  !narrative.toLowerCase().includes("combat encounter:")
                ) {
                  narrative = "COMBAT ENCOUNTER: " + narrative;
                } else if (
                  specialEvent.type === "dungeon" &&
                  !narrative.toLowerCase().includes("start dungeon:")
                ) {
                  narrative = "START DUNGEON: " + narrative;
                }
              }
            } catch (e) {
              narrative = regenerateResponse.content || narrative;
            }
          } else {
            narrative = regenerateResponse.content || narrative;
          }
        }
      }

      gameState.addConversation({
        role: "assistant",
        content: narrative,
      });
      gameState.addNarrative(narrative);

      // Extract any potential new objectives from the narrative
      await extractNewObjectives(narrative, gameState);

      const narrativeParts = narrative.split("CHOICES:");
      const storyText = narrativeParts[0].trim();
      console.log("\n" + secondaryColor(storyText) + "\n");

      // Handle special encounters based on either narrative text or special event flags
      if (
        narrative.toLowerCase().includes("start dungeon:") ||
        specialEvent.type === "dungeon"
      ) {
        try {
          await dungeonMinigame();
          // Add loot drops after dungeons
          const loot = generateLootDrop(characterData.level);
          if (loot.length > 0) {
            console.log(primaryColor("\nYou found some items!"));
            loot.forEach((item) => {
              const added = addItemToInventory(characterData, item);
              if (added) {
                console.log(
                  primaryColor(`Found: ${item.name} (${item.rarity})`)
                );
              } else {
                console.log(
                  secondaryColor("Your inventory is full. Item left behind.")
                );
              }
            });
            saveDataToFile("character", characterData);
          }
        } catch (error) {
          log(
            `Error in dungeon minigame: ${
              error instanceof Error ? error.message : String(error)
            }`,
            "Error"
          );
          await pressEnter({
            message:
              "There was an issue with the dungeon. Press Enter to continue your journey...",
          });
        }
      } else if (
        narrative.toLowerCase().includes("combat encounter:") ||
        specialEvent.type === "combat"
      ) {
        await pressEnter({
          message: "Press Enter when you're ready for combat...",
        });
        try {
          const enemy = await generateEnemyFromNarrative(
            narrative,
            characterData
          );
          console.log(
            chalk.hex(getTheme().accentColor)(
              `\n⚔️ Combat encounter triggered!`
            )
          );
          console.log(secondaryColor(`A ${enemy.name} appears before you...`));
          await pause(1500);
          const combatResult = await runCombat(characterData, enemy);
          if (!combatResult) {
            console.log(
              secondaryColor("You have been defeated or fled. Game over.")
            );
            return;
          } else {
            characterData.xp = String(
              Number(characterData.xp) + enemy.xpReward
            );
            console.log(
              primaryColor(`Victory! You gained ${enemy.xpReward} XP.`)
            );
            if (Math.random() < 0.5) {
              const newItem = generateRandomItem(Number(characterData.level));
              const added = addItemToInventory(characterData, newItem);
              if (added) {
                console.log(
                  primaryColor(
                    `You found a new item: ${newItem.name} (Rarity: ${newItem.rarity}).`
                  )
                );
              } else {
                console.log(
                  secondaryColor(
                    "Your inventory is full. The item was left behind."
                  )
                );
              }
              saveDataToFile("character", characterData);
            }
          }
        } catch (error) {
          log(
            `Error in combat: ${
              error instanceof Error ? error.message : String(error)
            }`,
            "Error"
          );
        }
        await pressEnter({
          message: "Press Enter to continue your journey...",
        });
      } else if (
        narrative.toLowerCase().includes("roll a d20") ||
        specialEvent.type === "dice_roll"
      ) {
        console.log(secondaryColor("A dice roll is required..."));
        const [rollResult] = rollDice(20, 1);
        console.log(secondaryColor(`You rolled: ${rollResult}`));
        gameState.addConversation({
          role: "user",
          content: `I rolled a ${rollResult} on a d20.`,
        });
      }

      // Add shop encounter detection
      if (
        narrative.toLowerCase().includes("shop") ||
        //Temporary removal of merchant detection
        /*   narrative.toLowerCase().includes("merchant") || */
        narrative.toLowerCase().includes("store") ||
        specialEvent.type === "shop"
      ) {
        console.log(
          primaryColor("\nYou've encountered a merchant willing to trade.")
        );
        const { handleShopInteraction } = await import(
          "@utilities/ShopService.js"
        );
        await handleShopInteraction(characterData);
      }

      await pressEnter({
        message:
          "Take a moment to reflect on this scene and then choose your next action.",
      });
      let choice;
      try {
        choice = await promptForChoice(narrative);

        // Check if player selected the inventory option
        if (choice === "Open Inventory") {
          await handleItemUsage(characterData);
          continue;
        }
      } catch (error) {
        log(
          `Error processing choice: ${
            error instanceof Error ? error.message : String(error)
          }`,
          "Error"
        );
        choice = "Continue the adventure";
      }

      if (
        choice.toLowerCase().includes("return to main menu") ||
        choice.toLowerCase() === "exit"
      ) {
        console.log(
          chalk.hex(getTheme().accentColor)("Returning to main menu...")
        );
        await saveGameState(gameState);
        return;
      }
      console.log(secondaryColor(`You chose: ${choice}`));

      // Analyze the player choice for narrative insights
      await analyzePlayerChoice(choice, gameState);

      gameState.addConversation({
        role: "user",
        content: `Player choice: ${choice}`,
      });
      gameState.addNarrative(`Player choice: ${choice}`);

      // Check if the choice completes any objectives
      await checkObjectiveCompletion(choice, gameState);

      await saveGameState(gameState);
    } catch (error: any) {
      log("Campaign loop error: " + error.message, "Error");
      console.log(secondaryColor("An error occurred in the main game loop."));

      try {
        await saveGameState(gameState);
        console.log(
          secondaryColor("Game state saved. You can continue later.")
        );
      } catch (saveError) {
        log(
          `Failed to save game state: ${
            saveError instanceof Error ? saveError.message : String(saveError)
          }`,
          "Error"
        );
      }

      await pressEnter({
        message: "Press Enter to return to the main menu...",
      });
      return;
    }
  }
}

/**
 * Starts the campaign by loading character data and persistent game state,
 * then entering the main campaign loop.
 */
export async function startCampaign(): Promise<void> {
  try {
    const characterData = getDataFromFile("character");
    if (!characterData) {
      log("No character data found. Please create a character first.", "Error");
      return;
    }
    const { themedSelectInRoom } = await import(
      "@components/ThemedSelectInRoom.js"
    );
    const paceChoice = await themedSelectInRoom({
      message: chalk.hex(getTheme().accentColor)("Choose your story pace:"),
      choices: Object.entries(STORY_PACE).map(([key, value]) => ({
        name: `${value.name} - ${value.description}`,
        value: key,
      })),
    });
    if (
      !Array.isArray(characterData.inventory) ||
      characterData.inventory.length === 0
    ) {
      const { getStartingItems } = await import(
        "@utilities/InventoryService.js"
      );
      characterData.inventory = getStartingItems(characterData.class);
    }

    console.log(chalk.hex(getTheme().accentColor)("Starting campaign..."));
    const test = `



                .. @.....................................................................................................@ ....         
                .. @@....................................................................................................@ ....         
                .. ..@...................................................................................................@@. ..         
                   ..@....................................................................................................@....         
             ..    @.....................................................................................................@ ....         
                .  @.@@@.................................................................................................@ ....         
                . . @. ..................................................................................................@ ....         
                ...  @@@.................................................................................................@ ....         
                ..  @@...................................................................................................@  ..          
                ...  @...................................................................................................@ ....         
                   .@@@@. @..............................................................................................@ ...     .    
                        ....................................................................@@...........................@ ...          
                    .. @..................................................................@@@@@@.........................@ ...      .   
                    @@ @................................................................@@@@.   @@........................@.  .         
             .. . @@.@ @...............................................................@   ..     @......................@@. ..         
               .. @....@...............................................................@  .       @......................@ . ..         
               .   @...................................................................@        .. @.....................@ . ..         
                . @@..................................................................@@           @@@...................@ . ..  .      
                . @@..................................................................@   .    ... .@ @@.................@ . . .        
  ..             .@@.................................................................@@                 @.................@. ..         
    .           .....................................................................@@                 @@@..............@@....         
                ...................................................................@@@@                    @.............@ ....         
                .................................................................@@@ .  .            .     @@............@ ....         
                ................................................................@@@.......                  @............@ ....         
                ..@.............................................................@@@      .                  @@...........@   ..         
                . @...............................................................@     . .       .          @...........@   ..     .   
                 .@@.............................................................@@.                  .      @...........@@  ..         
                 .@...............................................................@  ..                      @............@. ..         
                 .@...............................................................@@.        .               @@..........@@....         
                  @@..............................................................@@.                         @..........@.....         
                 .@@...............................@@@...........................@                             ..........@@ ..       .  
                ..@............................................................@@                              @..........   ..         
                . @............................................................    ....             .           ..........@...          
                . @............................................................@..                              ..........@ . .         
                . @@...........................................................@  .                            ...........@.. .         
                . @@@..........................................................@                                .......... ....         
                . .@............................................................                                @.........@  ..         
                .  @.............................................................                                @........@  .          
                .  @.. ........................................................                                  @........@....         
            .       ....................................................... ...                                  @........ ....         
                       ....................................................@ ..                                   @........   .         
                     @. ...................................................@          .                           ...........           
                   ......................................................@      ......                            .............         
                ..  @..................................................@@       ....  .                            ........ . .         
                ..  @......................................... ......@@ ..  .... ...                                ........  .         
                ..  ..@.@.....................................@....@@    .......  .. ..                              ........           
                .        .......................................@@    @...........                                   .... ....          
                        . ...................................@@@  .@...............                              ..  .....   .          
                          ... . ...........................@@   @..................                                   ....  ..          
  .                        .. ..........................@@    ......................   ...                            ...    .          
                           . ........................@   @ @...@....................                                 ....     .         
        .                     . @@............@@...@@  @....@.......................                                   .                
        .                         ..............@@    ..............................                                          .         
                                 ..........@..     @@....@@@@@..............@.......                                          ...       
           ...         .            @@@@@@@@.  @....@..@@@@@@@@@@@@@@@.@@@@@@@@@@....   .  .   @@        .                              
                       .  ..      .......@...@@....@. ..................@@...........      .  @..@          ..                          
                 .  .....@.      @         .....@@. @. @@@..@...........@......@@@..@        ..@@@      .....                           
      ..  . ..  ... .... .  .. ........  ...@@@@@@@..@..@@@@ @@...@@.@@@@@@.@@@@ ....        ....        .             .. ..  ...       
    
    `;
    console.log(test);
    const gameState = new GameState();
    gameState.setStoryPace(paceChoice as StoryPaceKey);
    await campaignLoop(gameState, characterData);
  } catch (error) {
    log(
      `Campaign start error: ${
        error instanceof Error ? error.message : String(error)
      }`,
      "Error"
    );
    console.log(
      secondaryColor("Failed to start campaign. Returning to main menu...")
    );
  }
<<<<<<< HEAD
}

/**
 * Generates a random enemy based on the difficulty level.
 * Difficulty should be the level of the player, or relative to it
 */
export function getRandomEnemy(difficulty: number): IEnemy {
  const maxhp = difficulty > 10 ? Math.floor(difficulty * getRandomNumber(0.75, 1.25)) : 10;
  const hp = getRandomNumber(maxhp * 0.5, maxhp);
  const name = getEnemyName(difficulty);

  const enemy: IEnemy = {
    hp: hp,
    maxhp: maxhp,
    name: name,
    attack: Math.floor(difficulty * getRandomNumber(0.75, 1.25)),
    defense: Math.floor(difficulty * getRandomNumber(0.75, 1.25)),
    xpReward: Math.floor(difficulty * getRandomNumber(0.75, 1.25) * 10),
    moves: getEnemyMoves(),
    isDefending: false,
  };

  return enemy;
}

function getEnemyName(difficulty: number): string {
  const enemies = Config.ENEMY_NAMES_ARRAY;

  const randomizedDifficulty = Math.floor(
    (difficulty * getRandomNumber(0.95, 1.05)) / 25
  );

  if (randomizedDifficulty < 0) {
    return "Small Slime";
  }
  if (randomizedDifficulty > 4) {
    return "Ancient Dragon";
  }

  return getRandomItemFromArray(enemies[randomizedDifficulty]);
}

function getEnemyMoves(): IEnemy["moves"] {
  let moves: EnemyMove[] = [];
  for (let i = 0; i < 4; i++) {
    moves.push(getRandomItemFromArray(Config.ENEMY_MOVES_ARRAY));
  }
  return moves;
}

function getRandomItemFromArray<T>(arr: T[]): T {
  return arr[Math.floor(Math.random() * arr.length)];
}

function getRandomNumber(min: number, max: number): number {
  return Math.floor(Math.random() * (max - min)) + min;
}
//TODO: Implement the missing terms T_T
//TODO: Add the shop mechanic
//TODO: Rework the inventory mechanics
//TODO:Improve items and their effects
//TODO: Ensure that the story is complete and all the requirements are met
//TODO: Finish up the test file for the story
=======
}
>>>>>>> 07ef3fc3
<|MERGE_RESOLUTION|>--- conflicted
+++ resolved
@@ -1003,7 +1003,6 @@
       secondaryColor("Failed to start campaign. Returning to main menu...")
     );
   }
-<<<<<<< HEAD
 }
 
 /**
@@ -1066,7 +1065,4 @@
 //TODO: Rework the inventory mechanics
 //TODO:Improve items and their effects
 //TODO: Ensure that the story is complete and all the requirements are met
-//TODO: Finish up the test file for the story
-=======
-}
->>>>>>> 07ef3fc3
+//TODO: Finish up the test file for the story