--- conflicted
+++ resolved
@@ -1,126 +1,101 @@
-import chalk from "chalk";
-import { IThemeOverride } from "../types/IThemeOverides";
-import { ITheme } from "../types/ITheme";
-
-export type ITheme = {
-  name: Record<Language, string>;
-  prefix: string;
-  primaryColor: string;
-  secondaryColor: string;
-  cursor: string;
-  accentColor?: string;
-  backgroundColor?: string;
-  errorColor?: string;
-};
-
-export const standardTheme: ITheme = {
-  name: { de: "Standard", en: "Standard" },
-  prefix: " ",
-  primaryColor: "#00a4ff",
-  secondaryColor: "#F0FFFF",
-  cursor: "👉",
-  accentColor: "#FFAA00",
-  backgroundColor: "#222222",
-  errorColor: "#FF5555",
-};
-
-export function getAllThemeOverrides() {
-  return themes;
-}
-
-<<<<<<< HEAD
-=======
-export type IThemeOverride = {
-  name: Record<Language, string>;
-  prefix?: string;
-  primaryColor?: string;
-  secondaryColor?: string;
-  cursor?: string;
-  accentColor?: string;
-  backgroundColor?: string;
-  errorColor?: string;
-};
-
->>>>>>> ba88ecf1
-const themes: Record<string, IThemeOverride> = {
-  pirate: {
-    name: { de: "Pirat", en: "Pirate" },
-    primaryColor: "#FFFFFF",
-    secondaryColor: "#FF0000",
-    cursor: "☠️ ",
-    accentColor: "#FFD700",
-    backgroundColor: "#000000",
-    errorColor: "#8B0000",
-  },
-  frog: {
-    name: { de: "Frosch", en: "Frog" },
-    primaryColor: "#00FF00",
-    secondaryColor: "#00B000",
-    cursor: "🐸",
-    prefix: "💚",
-    accentColor: "#ADFF2F",
-    backgroundColor: "#004d00",
-    errorColor: "#FF4500",
-  },
-  hacker: {
-    name: { de: "Hacker", en: "Hacker" },
-    primaryColor: "#00FF00",
-    secondaryColor: "#444444",
-    cursor: chalk.whiteBright("0"),
-    prefix: chalk.bold(chalk.hex("#00FF00")("System \\")),
-    accentColor: "#FF00FF",
-    backgroundColor: "#000000",
-    errorColor: "#FF5555",
-  },
-  fire: {
-    name: { de: "Feuer", en: "Fire" },
-    primaryColor: "#ff3a00",
-    secondaryColor: "#ff7e00",
-    cursor: "🔥",
-    accentColor: "#FFD700",
-    backgroundColor: "#330000",
-    errorColor: "#FF6347",
-  },
-  neon: {
-    name: { de: "Neon", en: "Neon" },
-    prefix: "😎",
-    primaryColor: "#FF00DD",
-    secondaryColor: "#00FF00",
-    cursor: "(👉ﾟヮﾟ)👉",
-    accentColor: "#00FFFF",
-    backgroundColor: "#222222",
-    errorColor: "#FF1493",
-  },
-  unicorn: {
-    name: { de: "Einhorn", en: "Unicorn" },
-    primaryColor: "#FF69B4",
-    secondaryColor: "#FFD700",
-    cursor: "🦄",
-    prefix: "🌈",
-    accentColor: "#9400D3",
-    backgroundColor: "#F8F8FF",
-    errorColor: "#FF4500",
-  },
-  galaxy: {
-    name: { de: "Galaxie", en: "Galaxy" },
-    primaryColor: "#4B0082",
-    secondaryColor: "#8A2BE2",
-    prefix: "🌒",
-    cursor: "⭐",
-    accentColor: "#00CED1",
-    backgroundColor: "#000033",
-    errorColor: "#FF4500",
-  },
-  noir: {
-    name: { de: "Noir", en: "Noir" },
-    primaryColor: "#444444",
-    secondaryColor: "#444444",
-    cursor: chalk.hex("#444444")("•"),
-    accentColor: "#888888",
-    backgroundColor: "#000000",
-    errorColor: "#FF0000",
-  },
-  standard: {
-    name: { de: "Standard", en: "Standard" },
-  },
-};
+import chalk from "chalk";
+import { IThemeOverride } from "../types/IThemeOverides.js";
+import { ITheme } from "../types/ITheme.js";
+
+export const standardTheme: ITheme = {
+  name: { de: "Standard", en: "Standard" },
+  prefix: " ",
+  primaryColor: "#00a4ff",
+  secondaryColor: "#F0FFFF",
+  cursor: "👉",
+  accentColor: "#FFAA00",
+  backgroundColor: "#222222",
+  errorColor: "#FF5555",
+};
+
+export function getAllThemeOverrides() {
+  return themes;
+}
+
+const themes: Record<string, IThemeOverride> = {
+  pirate: {
+    name: { de: "Pirat", en: "Pirate" },
+    primaryColor: "#FFFFFF",
+    secondaryColor: "#FF0000",
+    cursor: "☠️ ",
+    accentColor: "#FFD700",
+    backgroundColor: "#000000",
+    errorColor: "#8B0000",
+  },
+  frog: {
+    name: { de: "Frosch", en: "Frog" },
+    primaryColor: "#00FF00",
+    secondaryColor: "#00B000",
+    cursor: "🐸",
+    prefix: "💚",
+    accentColor: "#ADFF2F",
+    backgroundColor: "#004d00",
+    errorColor: "#FF4500",
+  },
+  hacker: {
+    name: { de: "Hacker", en: "Hacker" },
+    primaryColor: "#00FF00",
+    secondaryColor: "#444444",
+    cursor: chalk.whiteBright("0"),
+    prefix: chalk.bold(chalk.hex("#00FF00")("System \\")),
+    accentColor: "#FF00FF",
+    backgroundColor: "#000000",
+    errorColor: "#FF5555",
+  },
+  fire: {
+    name: { de: "Feuer", en: "Fire" },
+    primaryColor: "#ff3a00",
+    secondaryColor: "#ff7e00",
+    cursor: "🔥",
+    accentColor: "#FFD700",
+    backgroundColor: "#330000",
+    errorColor: "#FF6347",
+  },
+  neon: {
+    name: { de: "Neon", en: "Neon" },
+    prefix: "😎",
+    primaryColor: "#FF00DD",
+    secondaryColor: "#00FF00",
+    cursor: "(👉ﾟヮﾟ)👉",
+    accentColor: "#00FFFF",
+    backgroundColor: "#222222",
+    errorColor: "#FF1493",
+  },
+  unicorn: {
+    name: { de: "Einhorn", en: "Unicorn" },
+    primaryColor: "#FF69B4",
+    secondaryColor: "#FFD700",
+    cursor: "🦄",
+    prefix: "🌈",
+    accentColor: "#9400D3",
+    backgroundColor: "#F8F8FF",
+    errorColor: "#FF4500",
+  },
+  galaxy: {
+    name: { de: "Galaxie", en: "Galaxy" },
+    primaryColor: "#4B0082",
+    secondaryColor: "#8A2BE2",
+    prefix: "🌒",
+    cursor: "⭐",
+    accentColor: "#00CED1",
+    backgroundColor: "#000033",
+    errorColor: "#FF4500",
+  },
+  noir: {
+    name: { de: "Noir", en: "Noir" },
+    primaryColor: "#444444",
+    secondaryColor: "#444444",
+    cursor: chalk.hex("#444444")("•"),
+    accentColor: "#888888",
+    backgroundColor: "#000000",
+    errorColor: "#FF0000",
+  },
+  standard: {
+    name: { de: "Standard", en: "Standard" },
+  },
+};