import chalk from "chalk";
<<<<<<< HEAD
import type ICharacter from "@utilities/ICharacter.js";
=======
import type ICharacterData from "@utilities/ICharacterData.js";
>>>>>>> 28aef188
import { saveCharacterData } from "@utilities/CharacterService.js";
import {
  generateChatNarrative,
  ChatCompletionRequestMessage,
} from "../src/aiAssistant.js";
import { getStartingItems } from "@utilities/InventoryService.js";
import { getTerm } from "@utilities/LanguageService.js";
import { log, LogTypes } from "@utilities/LogService.js";
import {
  pressEnter,
  themedInput,
  themedSelect,
} from "@utilities/ConsoleService.js";
import { rollDiceTotal } from "@utilities/DiceService.js";
import { ITheme } from "@utilities/ITheme.js";
import Config from "@utilities/Config.js";
import { getTheme } from "@utilities/CacheService.js";

async function validateOrigin(origin: string): Promise<string> {
  const systemMessage =
    "You are an expert storyteller and narrative validator for a Dungeons & Dragons adventure. " +
    "Evaluate the following character origin for plausibility and appropriateness in a realistic fantasy backstory. " +
    "If the origin is acceptable, respond with 'Valid'. Otherwise, provide a clarification request.";
  const messages: ChatCompletionRequestMessage[] = [
    { role: "system", content: systemMessage },
    { role: "user", content: origin },
  ];
  try {
    const response = await generateChatNarrative(messages, {
      maxTokens: 50,
      temperature: 0.3,
    });
    return response.trim();
  } catch (error) {
    console.error("Error validating origin:", error);
    return "Valid"; // Fallback in case of AI service failure
  }
}

export async function createCharacterMenu(): Promise<void> {
  try {
    const theme: ITheme = getTheme();

    const charData: ICharacter = {
      name: "",
      class: "",
      origin: "",
      level: 1,
      xp: 0,
      hp: 10,
      abilities: {
        maxhp: 10,
        strength: 1,
        mana: 1,
        dexterity: 1,
        charisma: 1,
        luck: 1,
      },
      inventory: [],
      lastPlayed: "",
      abilitiesList: [],
      currency: 0, // Added new property for starting currency
    };

    // Get character name using themed prompt
    const namePrompt = chalk.hex(theme.primaryColor)(getTerm("namePrompt"));
    charData.name = await themedInput({ message: namePrompt });
    if (charData.name.toLowerCase() === "exit") return;

    // Get character class (the selection itself can be themed using your themedSelect helper)
    charData.class = await themedSelect({
      message: chalk.hex(theme.primaryColor)(getTerm("classPrompt")),
      choices: Config.CHARACTER_CLASSES.map((cls) => ({
        name: getTerm(cls),
        value: cls,
      })),
    });

    // Ask user if they want default stats or custom allocation
    const statMethod = await themedSelect({
      message: chalk.hex(theme.primaryColor)(
        "Do you want the default stat distribution or allocate custom points?"
      ),
      choices: [
        { name: "Default", value: "default" },
        { name: "Customize", value: "custom" },
      ],
    });

    if (statMethod === "default") {
      // Map class to default stats if available
      charData.abilities =
<<<<<<< HEAD
        Config.START_CHARACTER_STATS[charData.class] || charData.abilities;
=======
        Config.STANDARD_CHARACTER_STATS[charData.class] || charData.abilities;
>>>>>>> 28aef188
    } else if (statMethod === "custom") {
      let pool = 20;
      console.log(
        chalk.hex(theme.secondaryColor)(
          `You have ${pool} points to distribute among your stats.`
        )
      );
      const stats = [
        "maxhp",
        "strength",
        "mana",
        "dexterity",
        "charisma",
        "luck",
      ];
      for (const stat of stats) {
        const promptMsg = chalk.hex(theme.primaryColor)(
          `Allocate points for ${stat} (points left: ${pool}): `
        );
        let allocationStr = await themedInput({ message: promptMsg });
        let allocation = parseInt(allocationStr);
        if (isNaN(allocation) || allocation < 0) {
          allocation = 0;
        }
        if (allocation > pool) {
          allocation = pool;
        }
        (charData.abilities as any)[stat] = allocation;
        pool -= allocation;
        if (pool === 0) break;
      }
      // Add remaining points to maxhp if any
      if (pool > 0) {
        (charData.abilities as any).maxhp += pool;
      }
    }

    // Get character origin
    const originPrompt = chalk.hex(theme.primaryColor)(getTerm("originPrompt"));
    let originInput = await themedInput({ message: originPrompt });
    if (originInput.toLowerCase() === "exit") return;

    // If no origin is provided, default to "unknown"
    if (!originInput.trim()) {
      originInput = "unknown";
    } else {
      // Validate origin only if provided
      let validationResponse = await validateOrigin(originInput);
      while (!validationResponse.toLowerCase().includes("valid")) {
        console.log(chalk.hex(theme.secondaryColor)(validationResponse));
        const clarMsg = chalk.hex(theme.primaryColor)(
          getTerm("originClarification")
        );
        originInput = await themedInput({ message: clarMsg });
        if (originInput.toLowerCase() === "exit") return;
        // If the user clears the input on subsequent prompts, default to unknown
        if (!originInput.trim()) {
          originInput = "unknown";
          break;
        }
        validationResponse = await validateOrigin(originInput);
      }
    }
    charData.origin = originInput;

    // Set metadata and starting items
    charData.lastPlayed = new Date().toLocaleDateString("de-DE");
    charData.inventory = getStartingItems(charData.class);

    // Add a random starting currency using a dice roll mechanic.
    // For example, roll 2 six-sided dice and multiply the total by 10 to determine gold coins.
    charData.currency = rollDiceTotal(6, 2) * 10;

    // Save character
    saveCharacterData(charData);

    console.log(
      chalk.hex(theme.primaryColor)(
        `${getTerm("characterSuccess")} You start with ${
          charData.currency
        } gold coins!`
      )
    );
    await pressEnter();
  } catch (error) {
    if (error instanceof Error) {
      log("Create Character Menu: " + error.message, LogTypes.ERROR);
    }
  }
}
<|MERGE_RESOLUTION|>--- conflicted
+++ resolved
@@ -1,193 +1,207 @@
-import chalk from "chalk";
-<<<<<<< HEAD
-import type ICharacter from "@utilities/ICharacter.js";
-=======
-import type ICharacterData from "@utilities/ICharacterData.js";
->>>>>>> 28aef188
-import { saveCharacterData } from "@utilities/CharacterService.js";
-import {
-  generateChatNarrative,
-  ChatCompletionRequestMessage,
-} from "../src/aiAssistant.js";
-import { getStartingItems } from "@utilities/InventoryService.js";
-import { getTerm } from "@utilities/LanguageService.js";
-import { log, LogTypes } from "@utilities/LogService.js";
-import {
-  pressEnter,
-  themedInput,
-  themedSelect,
-} from "@utilities/ConsoleService.js";
-import { rollDiceTotal } from "@utilities/DiceService.js";
-import { ITheme } from "@utilities/ITheme.js";
-import Config from "@utilities/Config.js";
-import { getTheme } from "@utilities/CacheService.js";
-
-async function validateOrigin(origin: string): Promise<string> {
-  const systemMessage =
-    "You are an expert storyteller and narrative validator for a Dungeons & Dragons adventure. " +
-    "Evaluate the following character origin for plausibility and appropriateness in a realistic fantasy backstory. " +
-    "If the origin is acceptable, respond with 'Valid'. Otherwise, provide a clarification request.";
-  const messages: ChatCompletionRequestMessage[] = [
-    { role: "system", content: systemMessage },
-    { role: "user", content: origin },
-  ];
-  try {
-    const response = await generateChatNarrative(messages, {
-      maxTokens: 50,
-      temperature: 0.3,
-    });
-    return response.trim();
-  } catch (error) {
-    console.error("Error validating origin:", error);
-    return "Valid"; // Fallback in case of AI service failure
-  }
-}
-
-export async function createCharacterMenu(): Promise<void> {
-  try {
-    const theme: ITheme = getTheme();
-
-    const charData: ICharacter = {
-      name: "",
-      class: "",
-      origin: "",
-      level: 1,
-      xp: 0,
-      hp: 10,
-      abilities: {
-        maxhp: 10,
-        strength: 1,
-        mana: 1,
-        dexterity: 1,
-        charisma: 1,
-        luck: 1,
-      },
-      inventory: [],
-      lastPlayed: "",
-      abilitiesList: [],
-      currency: 0, // Added new property for starting currency
-    };
-
-    // Get character name using themed prompt
-    const namePrompt = chalk.hex(theme.primaryColor)(getTerm("namePrompt"));
-    charData.name = await themedInput({ message: namePrompt });
-    if (charData.name.toLowerCase() === "exit") return;
-
-    // Get character class (the selection itself can be themed using your themedSelect helper)
-    charData.class = await themedSelect({
-      message: chalk.hex(theme.primaryColor)(getTerm("classPrompt")),
-      choices: Config.CHARACTER_CLASSES.map((cls) => ({
-        name: getTerm(cls),
-        value: cls,
-      })),
-    });
-
-    // Ask user if they want default stats or custom allocation
-    const statMethod = await themedSelect({
-      message: chalk.hex(theme.primaryColor)(
-        "Do you want the default stat distribution or allocate custom points?"
-      ),
-      choices: [
-        { name: "Default", value: "default" },
-        { name: "Customize", value: "custom" },
-      ],
-    });
-
-    if (statMethod === "default") {
-      // Map class to default stats if available
-      charData.abilities =
-<<<<<<< HEAD
-        Config.START_CHARACTER_STATS[charData.class] || charData.abilities;
-=======
-        Config.STANDARD_CHARACTER_STATS[charData.class] || charData.abilities;
->>>>>>> 28aef188
-    } else if (statMethod === "custom") {
-      let pool = 20;
-      console.log(
-        chalk.hex(theme.secondaryColor)(
-          `You have ${pool} points to distribute among your stats.`
-        )
-      );
-      const stats = [
-        "maxhp",
-        "strength",
-        "mana",
-        "dexterity",
-        "charisma",
-        "luck",
-      ];
-      for (const stat of stats) {
-        const promptMsg = chalk.hex(theme.primaryColor)(
-          `Allocate points for ${stat} (points left: ${pool}): `
-        );
-        let allocationStr = await themedInput({ message: promptMsg });
-        let allocation = parseInt(allocationStr);
-        if (isNaN(allocation) || allocation < 0) {
-          allocation = 0;
-        }
-        if (allocation > pool) {
-          allocation = pool;
-        }
-        (charData.abilities as any)[stat] = allocation;
-        pool -= allocation;
-        if (pool === 0) break;
-      }
-      // Add remaining points to maxhp if any
-      if (pool > 0) {
-        (charData.abilities as any).maxhp += pool;
-      }
-    }
-
-    // Get character origin
-    const originPrompt = chalk.hex(theme.primaryColor)(getTerm("originPrompt"));
-    let originInput = await themedInput({ message: originPrompt });
-    if (originInput.toLowerCase() === "exit") return;
-
-    // If no origin is provided, default to "unknown"
-    if (!originInput.trim()) {
-      originInput = "unknown";
-    } else {
-      // Validate origin only if provided
-      let validationResponse = await validateOrigin(originInput);
-      while (!validationResponse.toLowerCase().includes("valid")) {
-        console.log(chalk.hex(theme.secondaryColor)(validationResponse));
-        const clarMsg = chalk.hex(theme.primaryColor)(
-          getTerm("originClarification")
-        );
-        originInput = await themedInput({ message: clarMsg });
-        if (originInput.toLowerCase() === "exit") return;
-        // If the user clears the input on subsequent prompts, default to unknown
-        if (!originInput.trim()) {
-          originInput = "unknown";
-          break;
-        }
-        validationResponse = await validateOrigin(originInput);
-      }
-    }
-    charData.origin = originInput;
-
-    // Set metadata and starting items
-    charData.lastPlayed = new Date().toLocaleDateString("de-DE");
-    charData.inventory = getStartingItems(charData.class);
-
-    // Add a random starting currency using a dice roll mechanic.
-    // For example, roll 2 six-sided dice and multiply the total by 10 to determine gold coins.
-    charData.currency = rollDiceTotal(6, 2) * 10;
-
-    // Save character
-    saveCharacterData(charData);
-
-    console.log(
-      chalk.hex(theme.primaryColor)(
-        `${getTerm("characterSuccess")} You start with ${
-          charData.currency
-        } gold coins!`
-      )
-    );
-    await pressEnter();
-  } catch (error) {
-    if (error instanceof Error) {
-      log("Create Character Menu: " + error.message, LogTypes.ERROR);
-    }
-  }
-}
+import chalk from "chalk";
+import type ICharacter from "@utilities/ICharacter.js";
+import { saveCharacterData } from "@utilities/CharacterService.js";
+import {
+  generateChatNarrative,
+  ChatCompletionRequestMessage,
+} from "../src/aiAssistant.js";
+import { getStartingItems } from "@utilities/InventoryService.js";
+import { getTerm } from "@utilities/LanguageService.js";
+import { log, LogTypes } from "@utilities/LogService.js";
+import {
+  pressEnter,
+  themedInput,
+  themedSelect,
+} from "@utilities/ConsoleService.js";
+import { rollDiceTotal } from "@utilities/DiceService.js";
+import { ITheme } from "@utilities/ITheme.js";
+import Config from "@utilities/Config.js";
+import { getTheme } from "@utilities/CacheService.js";
+import { getStartingItems } from "@utilities/InventoryService.js";
+import { getTerm } from "@utilities/LanguageService.js";
+import { log, LogTypes } from "@utilities/LogService.js";
+import {
+  pressEnter,
+  themedInput,
+  themedSelect,
+} from "@utilities/ConsoleService.js";
+import { rollDiceTotal } from "@utilities/DiceService.js";
+import { ITheme } from "@utilities/ITheme.js";
+import Config from "@utilities/Config.js";
+import { getTheme } from "@utilities/CacheService.js";
+
+async function validateOrigin(origin: string): Promise<string> {
+  const systemMessage =
+    "You are an expert storyteller and narrative validator for a Dungeons & Dragons adventure. " +
+    "Evaluate the following character origin for plausibility and appropriateness in a realistic fantasy backstory. " +
+    "If the origin is acceptable, respond with 'Valid'. Otherwise, provide a clarification request.";
+  const messages: ChatCompletionRequestMessage[] = [
+    { role: "system", content: systemMessage },
+    { role: "user", content: origin },
+  ];
+  try {
+    const response = await generateChatNarrative(messages, {
+      maxTokens: 50,
+      temperature: 0.3,
+    });
+    return response.trim();
+  } catch (error) {
+    console.error("Error validating origin:", error);
+    return "Valid"; // Fallback in case of AI service failure
+  }
+}
+
+export async function createCharacterMenu(): Promise<void> {
+  try {
+    const theme: ITheme = getTheme();
+    const theme: ITheme = getTheme();
+
+    const charData: ICharacter = {
+      name: "",
+      class: "",
+      origin: "",
+      level: 1,
+      xp: 0,
+      hp: 10,
+      abilities: {
+        maxhp: 10,
+        strength: 1,
+        mana: 1,
+        dexterity: 1,
+        charisma: 1,
+        luck: 1,
+      },
+      inventory: [],
+      lastPlayed: "",
+      abilitiesList: [],
+      currency: 0, // Added new property for starting currency
+    };
+
+    // Get character name using themed prompt
+    const namePrompt = chalk.hex(theme.primaryColor)(getTerm("namePrompt"));
+    charData.name = await themedInput({ message: namePrompt });
+    charData.name = await themedInput({ message: namePrompt });
+    if (charData.name.toLowerCase() === "exit") return;
+
+    // Get character class (the selection itself can be themed using your themedSelect helper)
+    charData.class = await themedSelect({
+      message: chalk.hex(theme.primaryColor)(getTerm("classPrompt")),
+      choices: Config.CHARACTER_CLASSES.map((cls) => ({
+        name: getTerm(cls),
+        value: cls,
+      })),
+    });
+      choices: Config.CHARACTER_CLASSES.map((cls) => ({
+        name: getTerm(cls),
+        value: cls,
+      })),
+    });
+
+    // Ask user if they want default stats or custom allocation
+    const statMethod = await themedSelect({
+      message: chalk.hex(theme.primaryColor)(
+        "Do you want the default stat distribution or allocate custom points?"
+      ),
+      choices: [
+        { name: "Default", value: "default" },
+        { name: "Customize", value: "custom" },
+      ],
+    });
+
+    if (statMethod === "default") {
+      // Map class to default stats if available
+      charData.abilities =
+        Config.START_CHARACTER_STATS[charData.class] || charData.abilities;
+    } else if (statMethod === "custom") {
+      let pool = 20;
+      console.log(
+        chalk.hex(theme.secondaryColor)(
+          `You have ${pool} points to distribute among your stats.`
+        )
+      );
+      const stats = [
+        "maxhp",
+        "strength",
+        "mana",
+        "dexterity",
+        "charisma",
+        "luck",
+      ];
+      for (const stat of stats) {
+        const promptMsg = chalk.hex(theme.primaryColor)(
+          `Allocate points for ${stat} (points left: ${pool}): `
+        );
+        let allocationStr = await themedInput({ message: promptMsg });
+        let allocationStr = await themedInput({ message: promptMsg });
+        let allocation = parseInt(allocationStr);
+        if (isNaN(allocation) || allocation < 0) {
+          allocation = 0;
+        }
+        if (allocation > pool) {
+          allocation = pool;
+        }
+        (charData.abilities as any)[stat] = allocation;
+        pool -= allocation;
+        if (pool === 0) break;
+      }
+      // Add remaining points to maxhp if any
+      if (pool > 0) {
+        (charData.abilities as any).maxhp += pool;
+      }
+    }
+
+    // Get character origin
+    const originPrompt = chalk.hex(theme.primaryColor)(getTerm("originPrompt"));
+    let originInput = await themedInput({ message: originPrompt });
+    let originInput = await themedInput({ message: originPrompt });
+    if (originInput.toLowerCase() === "exit") return;
+
+    // If no origin is provided, default to "unknown"
+    if (!originInput.trim()) {
+      originInput = "unknown";
+    } else {
+      // Validate origin only if provided
+      let validationResponse = await validateOrigin(originInput);
+      while (!validationResponse.toLowerCase().includes("valid")) {
+        console.log(chalk.hex(theme.secondaryColor)(validationResponse));
+        const clarMsg = chalk.hex(theme.primaryColor)(
+          getTerm("originClarification")
+        );
+        originInput = await themedInput({ message: clarMsg });
+        originInput = await themedInput({ message: clarMsg });
+        if (originInput.toLowerCase() === "exit") return;
+        // If the user clears the input on subsequent prompts, default to unknown
+        if (!originInput.trim()) {
+          originInput = "unknown";
+          break;
+        }
+        validationResponse = await validateOrigin(originInput);
+      }
+    }
+    charData.origin = originInput;
+
+    // Set metadata and starting items
+    charData.lastPlayed = new Date().toLocaleDateString("de-DE");
+    charData.inventory = getStartingItems(charData.class);
+
+    // Add a random starting currency using a dice roll mechanic.
+    // For example, roll 2 six-sided dice and multiply the total by 10 to determine gold coins.
+    charData.currency = rollDiceTotal(6, 2) * 10;
+
+    // Save character
+    saveCharacterData(charData);
+
+    console.log(
+      chalk.hex(theme.primaryColor)(
+        `${getTerm("characterSuccess")} You start with ${
+          charData.currency
+        } gold coins!`
+      )
+    );
+    await pressEnter();
+  } catch (error) {
+    if (error instanceof Error) {
+      log("Create Character Menu: " + error.message, LogTypes.ERROR);
+    }
+  }
+}