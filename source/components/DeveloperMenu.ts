--- conflicted
+++ resolved
@@ -1,195 +1,187 @@
-import { log } from "@utilities/LogService.js";
-import {
-  pressEnter,
-  primaryColor,
-  totalClear,
-} from "@utilities/ConsoleService.js";
-import { getTerm } from "@utilities/LanguageService.js";
-import chalk from "chalk";
-import { exitProgram } from "@utilities/ErrorService.js";
-import { flipATable } from "@components/OminousFlip.js";
-import {
-  checkPasswordScreen,
-  setPasswordScreen,
-} from "@utilities/PasswordService.js";
-import { runCombat } from "../src/combat.js";
-import { getStartingItems } from "@utilities/InventoryService.js";
-import { showSettingsData } from "@components/ShowSettingsData.js";
-import { showLogsMenu } from "@components/ShowLogsMenu.js";
-import { showCharacterData } from "@components/ShowCharacterData.js";
-import { resetDataMenu } from "@components/ResetDataMenu.js";
-import { getDataFromFile, saveDataToFile } from "@utilities/StorageService.js";
-import ICharacter from "@utilities/ICharacter.js";
-import { IEnemy } from "@utilities/IEnemy.js";
-<<<<<<< HEAD
-import { getRandomEnemy } from "@utilities/GameService.js";
-=======
-import { getRandomEnemy } from "@utilities/EnemyService.js";
->>>>>>> 4d7bf611
-import { themedSelectInRoom } from "./ThemedSelectInRoom.js";
-import { dungeonMinigame } from "./DungeonMinigame.js";
-
-// ----------------- (Temporary) Test Combat Section -----------------
-
-const testEnemy: IEnemy = getRandomEnemy(
-  getDataFromFile("character")?.level ?? 1
-);
-
-async function testCombat() {
-  let character: ICharacter = getDataFromFile("character");
-  if (!character) {
-    console.log(primaryColor(getTerm("noCharacter")));
-    await pressEnter();
-    return;
-  }
-
-  // Ensure character has required properties
-  if (!character.inventory) {
-    character.inventory = getStartingItems(character.class);
-  }
-  if (!character.abilities) {
-    character.abilities = {
-      maxhp: 100,
-      strength: 10,
-      mana: 10,
-      dexterity: 10,
-      charisma: 10,
-      luck: 10,
-    };
-  }
-  if (!character.xp) {
-    character.xp = 0;
-  }
-
-  // Run combat
-  const result = await runCombat(character, testEnemy);
-
-  // Handle combat results
-  if (result) {
-    if (result.success) {
-      console.log(chalk.greenBright("\nCombat test completed successfully!"));
-      console.log(chalk.greenBright(`XP gained: ${testEnemy.xpReward}`));
-      character.xp = character.xp + testEnemy.xpReward;
-      saveDataToFile("character", character);
-    } else if (result.fled) {
-      console.log(chalk.yellowBright("\nYou fled from combat!"));
-    } else {
-      console.log(chalk.redBright("\nYou were defeated!"));
-    }
-  }
-
-  await pressEnter();
-}
-
-// ----------------- Developer Menu Section -----------------
-
-async function showWorkInProgress() {
-  console.log(primaryColor(getTerm("currentlyInDev")));
-  await pressEnter();
-}
-
-export async function secretDevMenu() {
-  // Merge old options with the new Test Combat option.
-  const devMenuOptions: {
-    name: string;
-    value: string;
-    description?: string;
-  }[] = [
-    {
-      name: getTerm("settingsData"),
-      value: "settings",
-    },
-    {
-      name: getTerm("characterData"),
-      value: "character",
-    },
-    {
-      name: getTerm("logsMenu"),
-      value: "showLogs",
-    },
-    {
-      name: getTerm("setPassword"),
-      value: "setPassword",
-    },
-    {
-      name: getTerm("resetData"),
-      value: "resetData",
-    },
-    {
-      name: getTerm("flip"),
-      value: "flip",
-    },
-    {
-      name: "Test Combat",
-      value: "testCombat",
-    },
-    {
-      name: "Test Dungeon",
-      value: "testDungeon",
-    },
-    {
-      name: getTerm("goBack"),
-      value: "goBack",
-    },
-  ];
-
-  if (!(await checkPasswordScreen(3))) {
-    console.log(primaryColor(getTerm("invalid")));
-    return;
-  }
-
-  while (true) {
-<<<<<<< HEAD
-    
-=======
->>>>>>> 4d7bf611
-    try {
-      totalClear();
-      const chosenOption = await themedSelectInRoom({
-        message: getTerm("devMenu"),
-        choices: devMenuOptions,
-        canGoBack: true,
-      });
-      totalClear();
-      switch (chosenOption) {
-        case "settings":
-          log("Dev Menu: showing saved data");
-          await showSettingsData();
-          break;
-        case "character":
-          log("Dev Menu: showing character data");
-          await showCharacterData();
-          break;
-        case "showLogs":
-          log("Dev Menu: showing log options");
-          await showLogsMenu();
-          break;
-        case "setPassword":
-          await setPasswordScreen();
-          break;
-        case "resetData":
-          log("Dev Menu: Showing reset Data Menu");
-          await resetDataMenu();
-          break;
-        case "flip":
-          await flipATable();
-          break;
-        case "testCombat":
-          await testCombat();
-          break;
-        case "testDungeon":
-          await dungeonMinigame();
-          break;
-        case "goBack":
-          return;
-        default:
-          log("Dev Menu: Unexpected menu choice", "Error");
-          console.log(getTerm("invalid"));
-          await pressEnter();
-      }
-    } catch (error) {
-      await exitProgram();
-      log("Dev menu: User force closed the prompt", "Warn ");
-    }
-  }
-}
+import { log } from "@utilities/LogService.js";
+import {
+  pressEnter,
+  primaryColor,
+  totalClear,
+} from "@utilities/ConsoleService.js";
+import { getTerm } from "@utilities/LanguageService.js";
+import chalk from "chalk";
+import { exitProgram } from "@utilities/ErrorService.js";
+import { flipATable } from "@components/OminousFlip.js";
+import {
+  checkPasswordScreen,
+  setPasswordScreen,
+} from "@utilities/PasswordService.js";
+import { runCombat } from "../src/combat.js";
+import { getStartingItems } from "@utilities/InventoryService.js";
+import { showSettingsData } from "@components/ShowSettingsData.js";
+import { showLogsMenu } from "@components/ShowLogsMenu.js";
+import { showCharacterData } from "@components/ShowCharacterData.js";
+import { resetDataMenu } from "@components/ResetDataMenu.js";
+import { getDataFromFile, saveDataToFile } from "@utilities/StorageService.js";
+import ICharacter from "@utilities/ICharacter.js";
+import { IEnemy } from "@utilities/IEnemy.js";
+import { getRandomEnemy } from "@utilities/EnemyService.js";
+import { themedSelectInRoom } from "./ThemedSelectInRoom.js";
+import { dungeonMinigame } from "./DungeonMinigame.js";
+
+// ----------------- (Temporary) Test Combat Section -----------------
+
+const testEnemy: IEnemy = getRandomEnemy(
+  getDataFromFile("character")?.level ?? 1
+);
+
+async function testCombat() {
+  let character: ICharacter = getDataFromFile("character");
+  if (!character) {
+    console.log(primaryColor(getTerm("noCharacter")));
+    await pressEnter();
+    return;
+  }
+
+  // Ensure character has required properties
+  if (!character.inventory) {
+    character.inventory = getStartingItems(character.class);
+  }
+  if (!character.abilities) {
+    character.abilities = {
+      maxhp: 100,
+      strength: 10,
+      mana: 10,
+      dexterity: 10,
+      charisma: 10,
+      luck: 10,
+    };
+  }
+  if (!character.xp) {
+    character.xp = 0;
+  }
+
+  // Run combat
+  const result = await runCombat(character, testEnemy);
+
+  // Handle combat results
+  if (result) {
+    if (result.success) {
+      console.log(chalk.greenBright("\nCombat test completed successfully!"));
+      console.log(chalk.greenBright(`XP gained: ${testEnemy.xpReward}`));
+      character.xp = character.xp + testEnemy.xpReward;
+      saveDataToFile("character", character);
+    } else if (result.fled) {
+      console.log(chalk.yellowBright("\nYou fled from combat!"));
+    } else {
+      console.log(chalk.redBright("\nYou were defeated!"));
+    }
+  }
+
+  await pressEnter();
+}
+
+// ----------------- Developer Menu Section -----------------
+
+async function showWorkInProgress() {
+  console.log(primaryColor(getTerm("currentlyInDev")));
+  await pressEnter();
+}
+
+export async function secretDevMenu() {
+  // Merge old options with the new Test Combat option.
+  const devMenuOptions: {
+    name: string;
+    value: string;
+    description?: string;
+  }[] = [
+    {
+      name: getTerm("settingsData"),
+      value: "settings",
+    },
+    {
+      name: getTerm("characterData"),
+      value: "character",
+    },
+    {
+      name: getTerm("logsMenu"),
+      value: "showLogs",
+    },
+    {
+      name: getTerm("setPassword"),
+      value: "setPassword",
+    },
+    {
+      name: getTerm("resetData"),
+      value: "resetData",
+    },
+    {
+      name: getTerm("flip"),
+      value: "flip",
+    },
+    {
+      name: "Test Combat",
+      value: "testCombat",
+    },
+    {
+      name: "Test Dungeon",
+      value: "testDungeon",
+    },
+    {
+      name: getTerm("goBack"),
+      value: "goBack",
+    },
+  ];
+
+  if (!(await checkPasswordScreen(3))) {
+    console.log(primaryColor(getTerm("invalid")));
+    return;
+  }
+
+  while (true) {
+    try {
+      totalClear();
+      const chosenOption = await themedSelectInRoom({
+        message: getTerm("devMenu"),
+        choices: devMenuOptions,
+        canGoBack: true,
+      });
+      totalClear();
+      switch (chosenOption) {
+        case "settings":
+          log("Dev Menu: showing saved data");
+          await showSettingsData();
+          break;
+        case "character":
+          log("Dev Menu: showing character data");
+          await showCharacterData();
+          break;
+        case "showLogs":
+          log("Dev Menu: showing log options");
+          await showLogsMenu();
+          break;
+        case "setPassword":
+          await setPasswordScreen();
+          break;
+        case "resetData":
+          log("Dev Menu: Showing reset Data Menu");
+          await resetDataMenu();
+          break;
+        case "flip":
+          await flipATable();
+          break;
+        case "testCombat":
+          await testCombat();
+          break;
+        case "testDungeon":
+          await dungeonMinigame();
+          break;
+        case "goBack":
+          return;
+        default:
+          log("Dev Menu: Unexpected menu choice", "Error");
+          console.log(getTerm("invalid"));
+          await pressEnter();
+      }
+    } catch (error) {
+      await exitProgram();
+      log("Dev menu: User force closed the prompt", "Warn ");
+    }
+  }
+}