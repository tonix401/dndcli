--- conflicted
+++ resolved
@@ -1,202 +1,194 @@
-import {
-  createPrompt,
-  useState,
-  useKeypress,
-  usePagination,
-  useRef,
-  useMemo,
-  useEffect,
-  Separator,
-  ValidationError,
-  type Status,
-} from "@inquirer/core";
-import { getTheme } from "@core/CacheService.js";
-import {
-  alignText,
-  boxItUp,
-  primaryColor,
-  removeFormatting,
-  secondaryColor,
-} from "@core/ConsoleService.js";
-import {
-  Choice,
-  isDownKey,
-  isConfirmKey,
-  isSelectable,
-  isUpKey,
-  normalizeChoices,
-  NormalizedChoice,
-  isBackKey,
-  isRightKey,
-<<<<<<< HEAD
-} from "@utilities/MenuService.js";
-=======
-} from "@ui/MenuService.js";
->>>>>>> 8d58003a
-import ansiEscapes from "ansi-escapes";
-import chalk from "chalk";
-import { getShopVisual } from "@resources/generalScreens/shopBackground.js";
-
-export type SelectConfig<
-  Value,
-  ChoicesObject =
-    | ReadonlyArray<string | Separator>
-    | ReadonlyArray<Choice<Value> | Separator>
-> = {
-  message: string;
-  choices: ChoicesObject extends ReadonlyArray<string | Separator>
-    ? ChoicesObject
-    : ReadonlyArray<Choice<Value> | Separator>;
-  default?: unknown;
-  canGoBack?: boolean;
-};
-
-/**
- * A modified version of the @inquirer/prompts select that uses arrow keys to navigate and select options.
- * Left to return "goBack", right to select the current option.
- * @param config The same config select from inquirer/prompt uses + enemy
- */
-export const shopSelect = createPrompt(
-  <Value>(config: SelectConfig<Value>, done: (value: Value) => void) => {
-    const { canGoBack = false } = config;
-    const loop = false;
-    const pageSize = 10;
-    const theme = getTheme();
-    const prefix = theme.prefix;
-    const [status, setStatus] = useState<Status>("idle");
-    const searchTimeoutRef = useRef<ReturnType<typeof setTimeout>>();
-
-    const items = useMemo(
-      () => normalizeChoices(config.choices),
-      [config.choices]
-    );
-
-    const bounds = useMemo(() => {
-      const first = items.findIndex(isSelectable);
-      // Polyfill for findLastIndex
-      const last = (() => {
-        for (let i = items.length - 1; i >= 0; i--) {
-          if (isSelectable(items[i])) return i;
-        }
-        return -1;
-      })();
-
-      if (first === -1) {
-        throw new ValidationError(
-          "[select prompt] No selectable choices. All choices are disabled."
-        );
-      }
-
-      return { first, last };
-    }, [items]);
-
-    const defaultItemIndex = useMemo(() => {
-      if (!("default" in config)) return -1;
-      return items.findIndex(
-        (item) => isSelectable(item) && item.value === config.default
-      );
-    }, [config.default, items]);
-
-    const [active, setActive] = useState(
-      defaultItemIndex === -1 ? bounds.first : defaultItemIndex
-    );
-
-    // Safe to assume the cursor position always point to a Choice.
-    const selectedChoice = items[active] as NormalizedChoice<Value>;
-
-    useKeypress((key, rl) => {
-      clearTimeout(searchTimeoutRef.current);
-
-<<<<<<< HEAD
-      if (isConfirmKey(key)|| isRightKey(key)) {
-=======
-      if (isConfirmKey(key) || isRightKey(key)) {
->>>>>>> 8d58003a
-        setStatus("done");
-        done(selectedChoice.value);
-      } else if (canGoBack && isBackKey(key)) {
-        setStatus("done");
-        done("goBack" as Value);
-      } else if (isUpKey(key) || isDownKey(key)) {
-        rl.clearLine(0);
-        if (
-          loop ||
-          (isUpKey(key) && active !== bounds.first) ||
-          (isDownKey(key) && active !== bounds.last)
-        ) {
-          const offset = isUpKey(key) ? -1 : 1;
-          let next = active;
-          do {
-            next = (next + offset + items.length) % items.length;
-          } while (!isSelectable(items[next]!));
-          setActive(next);
-        }
-      }
-    });
-
-    useEffect(
-      () => () => {
-        clearTimeout(searchTimeoutRef.current);
-      },
-      []
-    );
-
-    const maxItemLength =
-      Math.max(
-        ...items
-          .filter((item) => !Separator.isSeparator(item))
-          .map(
-            (item) =>
-              removeFormatting((item as NormalizedChoice<Value>).name).text
-                .length
-          )
-      ) +
-      theme.cursor.length +
-      1;
-    const message = primaryColor(config.message);
-
-    const page = usePagination({
-      items,
-      active,
-      renderItem({ item, isActive }) {
-        if (Separator.isSeparator(item)) {
-          return ` ${item.separator}`;
-        }
-
-        if (item.disabled) {
-          const disabledLabel =
-            typeof item.disabled === "string" ? item.disabled : "(disabled)";
-          return chalk.dim(secondaryColor(`${item.name} ${disabledLabel}`));
-        }
-
-        const color = isActive ? secondaryColor : (x: string) => x;
-        const cursor = isActive ? theme.cursor : ` `;
-        return color(`${cursor} ${item.name}`);
-      },
-      pageSize,
-      loop,
-    });
-
-    if (status === "done") {
-      return "";
-    }
-
-    const alignedPage = alignText(
-      `${[prefix, message].filter(Boolean).join(" ")}\n${page}${
-        ansiEscapes.cursorHide
-      }`,
-      "left",
-      "",
-      maxItemLength
-    );
-
-    return (
-      ansiEscapes.cursorHide +
-      getShopVisual(active % 3 === 0, active % 3 === 1, active % 3 >= 2) +
-      "\n" +
-      boxItUp(alignText(alignedPage, "center", "", 75)) +
-      "\n" +
-      secondaryColor("*".repeat(79))
-    );
-  }
-);
+import {
+  createPrompt,
+  useState,
+  useKeypress,
+  usePagination,
+  useRef,
+  useMemo,
+  useEffect,
+  Separator,
+  ValidationError,
+  type Status,
+} from "@inquirer/core";
+import { getTheme } from "@core/CacheService.js";
+import {
+  alignText,
+  boxItUp,
+  primaryColor,
+  removeFormatting,
+  secondaryColor,
+} from "@core/ConsoleService.js";
+import {
+  Choice,
+  isDownKey,
+  isConfirmKey,
+  isSelectable,
+  isUpKey,
+  normalizeChoices,
+  NormalizedChoice,
+  isBackKey,
+  isRightKey,
+} from "@ui/MenuService.js";
+import ansiEscapes from "ansi-escapes";
+import chalk from "chalk";
+import { getShopVisual } from "@resources/generalScreens/shopBackground.js";
+
+export type SelectConfig<
+  Value,
+  ChoicesObject =
+    | ReadonlyArray<string | Separator>
+    | ReadonlyArray<Choice<Value> | Separator>
+> = {
+  message: string;
+  choices: ChoicesObject extends ReadonlyArray<string | Separator>
+    ? ChoicesObject
+    : ReadonlyArray<Choice<Value> | Separator>;
+  default?: unknown;
+  canGoBack?: boolean;
+};
+
+/**
+ * A modified version of the @inquirer/prompts select that uses arrow keys to navigate and select options.
+ * Left to return "goBack", right to select the current option.
+ * @param config The same config select from inquirer/prompt uses + enemy
+ */
+export const shopSelect = createPrompt(
+  <Value>(config: SelectConfig<Value>, done: (value: Value) => void) => {
+    const { canGoBack = false } = config;
+    const loop = false;
+    const pageSize = 10;
+    const theme = getTheme();
+    const prefix = theme.prefix;
+    const [status, setStatus] = useState<Status>("idle");
+    const searchTimeoutRef = useRef<ReturnType<typeof setTimeout>>();
+
+    const items = useMemo(
+      () => normalizeChoices(config.choices),
+      [config.choices]
+    );
+
+    const bounds = useMemo(() => {
+      const first = items.findIndex(isSelectable);
+      // Polyfill for findLastIndex
+      const last = (() => {
+        for (let i = items.length - 1; i >= 0; i--) {
+          if (isSelectable(items[i])) return i;
+        }
+        return -1;
+      })();
+
+      if (first === -1) {
+        throw new ValidationError(
+          "[select prompt] No selectable choices. All choices are disabled."
+        );
+      }
+
+      return { first, last };
+    }, [items]);
+
+    const defaultItemIndex = useMemo(() => {
+      if (!("default" in config)) return -1;
+      return items.findIndex(
+        (item) => isSelectable(item) && item.value === config.default
+      );
+    }, [config.default, items]);
+
+    const [active, setActive] = useState(
+      defaultItemIndex === -1 ? bounds.first : defaultItemIndex
+    );
+
+    // Safe to assume the cursor position always point to a Choice.
+    const selectedChoice = items[active] as NormalizedChoice<Value>;
+
+    useKeypress((key, rl) => {
+      clearTimeout(searchTimeoutRef.current);
+
+      if (isConfirmKey(key) || isRightKey(key)) {
+        setStatus("done");
+        done(selectedChoice.value);
+      } else if (canGoBack && isBackKey(key)) {
+        setStatus("done");
+        done("goBack" as Value);
+      } else if (isUpKey(key) || isDownKey(key)) {
+        rl.clearLine(0);
+        if (
+          loop ||
+          (isUpKey(key) && active !== bounds.first) ||
+          (isDownKey(key) && active !== bounds.last)
+        ) {
+          const offset = isUpKey(key) ? -1 : 1;
+          let next = active;
+          do {
+            next = (next + offset + items.length) % items.length;
+          } while (!isSelectable(items[next]!));
+          setActive(next);
+        }
+      }
+    });
+
+    useEffect(
+      () => () => {
+        clearTimeout(searchTimeoutRef.current);
+      },
+      []
+    );
+
+    const maxItemLength =
+      Math.max(
+        ...items
+          .filter((item) => !Separator.isSeparator(item))
+          .map(
+            (item) =>
+              removeFormatting((item as NormalizedChoice<Value>).name).text
+                .length
+          )
+      ) +
+      theme.cursor.length +
+      1;
+    const message = primaryColor(config.message);
+
+    const page = usePagination({
+      items,
+      active,
+      renderItem({ item, isActive }) {
+        if (Separator.isSeparator(item)) {
+          return ` ${item.separator}`;
+        }
+
+        if (item.disabled) {
+          const disabledLabel =
+            typeof item.disabled === "string" ? item.disabled : "(disabled)";
+          return chalk.dim(secondaryColor(`${item.name} ${disabledLabel}`));
+        }
+
+        const color = isActive ? secondaryColor : (x: string) => x;
+        const cursor = isActive ? theme.cursor : ` `;
+        return color(`${cursor} ${item.name}`);
+      },
+      pageSize,
+      loop,
+    });
+
+    if (status === "done") {
+      return "";
+    }
+
+    const alignedPage = alignText(
+      `${[prefix, message].filter(Boolean).join(" ")}\n${page}${
+        ansiEscapes.cursorHide
+      }`,
+      "left",
+      "",
+      maxItemLength
+    );
+
+    return (
+      ansiEscapes.cursorHide +
+      getShopVisual(active % 3 === 0, active % 3 === 1, active % 3 >= 2) +
+      "\n" +
+      boxItUp(alignText(alignedPage, "center", "", 75)) +
+      "\n" +
+      secondaryColor("*".repeat(79))
+    );
+  }
+);