import { accentColor, pressEnter, primaryColor } from "@core/ConsoleService.js";
import { getRandomEnemy } from "@game/combat/EnemyService.js";
import ICharacter from "@utilities/ICharacter.js";
import { IEnemy } from "@utilities/IEnemy.js";
<<<<<<< HEAD
import { getStartingItems } from "@utilities/InventoryService.js";
import { getTerm } from "@utilities/LanguageService.js";
import { log } from "@utilities/LogService.js";
import { getDataFromFile, saveDataToFile } from "@utilities/StorageService.js";
=======
import { getStartingItems } from "@game/character/InventoryService.js";
import { getTerm } from "@core/LanguageService.js";
import { getDataFromFile, saveDataToFile } from "@core/StorageService.js";
>>>>>>> 8d58003a
import { runCombat } from "src/combat.js";

export async function testCombat() {
  const testEnemy: IEnemy = getRandomEnemy(
    getDataFromFile("character")?.level ?? 1
  );
  let character: ICharacter = getDataFromFile("character");
  if (!character) {
    log("Test Combat: No character", "Warn ");
    console.log(primaryColor(getTerm("noCharacter")));
    await pressEnter();
    return;
  }

  // Ensure character has required properties
  if (!character.inventory) {
    log("Test Combat: player did not have inventory", "Warn ");
    const startingItems = getStartingItems(character.class);
    character.inventory = startingItems.inventory;
    character.equippedItems = startingItems.equipped;
  }
  if (!character.abilities) {
    log(
      "Test Combat: player did not have required properties: abilities",
      "Warn "
    );
    character.abilities = {
      maxhp: 100,
      strength: 10,
      mana: 10,
      dexterity: 10,
      charisma: 10,
      luck: 10,
    };
  }
  if (!character.xp) {
    log("Test Combat: player did not have required properties: xp", "Warn ");
    character.xp = 0;
  }

  // Run combat
  const result = await runCombat(character, testEnemy);

  // Handle combat results
  if (result) {
    if (result.success) {
      console.log(accentColor("\nCombat test completed successfully!"));
      console.log(accentColor(`XP gained: ${testEnemy.xpReward}`));
      character.xp = character.xp + testEnemy.xpReward;
      saveDataToFile("character", character);
    } else if (result.fled) {
      console.log(accentColor("\nYou fled from combat!"));
    } else {
      console.log(accentColor("\nYou were defeated!"));
    }
  }

  await pressEnter();
}
<|MERGE_RESOLUTION|>--- conflicted
+++ resolved
@@ -1,73 +1,67 @@
-import { accentColor, pressEnter, primaryColor } from "@core/ConsoleService.js";
-import { getRandomEnemy } from "@game/combat/EnemyService.js";
-import ICharacter from "@utilities/ICharacter.js";
-import { IEnemy } from "@utilities/IEnemy.js";
-<<<<<<< HEAD
-import { getStartingItems } from "@utilities/InventoryService.js";
-import { getTerm } from "@utilities/LanguageService.js";
-import { log } from "@utilities/LogService.js";
-import { getDataFromFile, saveDataToFile } from "@utilities/StorageService.js";
-=======
-import { getStartingItems } from "@game/character/InventoryService.js";
-import { getTerm } from "@core/LanguageService.js";
-import { getDataFromFile, saveDataToFile } from "@core/StorageService.js";
->>>>>>> 8d58003a
-import { runCombat } from "src/combat.js";
-
-export async function testCombat() {
-  const testEnemy: IEnemy = getRandomEnemy(
-    getDataFromFile("character")?.level ?? 1
-  );
-  let character: ICharacter = getDataFromFile("character");
-  if (!character) {
-    log("Test Combat: No character", "Warn ");
-    console.log(primaryColor(getTerm("noCharacter")));
-    await pressEnter();
-    return;
-  }
-
-  // Ensure character has required properties
-  if (!character.inventory) {
-    log("Test Combat: player did not have inventory", "Warn ");
-    const startingItems = getStartingItems(character.class);
-    character.inventory = startingItems.inventory;
-    character.equippedItems = startingItems.equipped;
-  }
-  if (!character.abilities) {
-    log(
-      "Test Combat: player did not have required properties: abilities",
-      "Warn "
-    );
-    character.abilities = {
-      maxhp: 100,
-      strength: 10,
-      mana: 10,
-      dexterity: 10,
-      charisma: 10,
-      luck: 10,
-    };
-  }
-  if (!character.xp) {
-    log("Test Combat: player did not have required properties: xp", "Warn ");
-    character.xp = 0;
-  }
-
-  // Run combat
-  const result = await runCombat(character, testEnemy);
-
-  // Handle combat results
-  if (result) {
-    if (result.success) {
-      console.log(accentColor("\nCombat test completed successfully!"));
-      console.log(accentColor(`XP gained: ${testEnemy.xpReward}`));
-      character.xp = character.xp + testEnemy.xpReward;
-      saveDataToFile("character", character);
-    } else if (result.fled) {
-      console.log(accentColor("\nYou fled from combat!"));
-    } else {
-      console.log(accentColor("\nYou were defeated!"));
-    }
-  }
-
-  await pressEnter();
-}
+import { accentColor, pressEnter, primaryColor } from "@core/ConsoleService.js";
+import { getTerm } from "@core/LanguageService.js";
+import { log } from "@core/LogService.js";
+import { getDataFromFile, saveDataToFile } from "@core/StorageService.js";
+import { getStartingItems } from "@game/character/InventoryService.js";
+import { getRandomEnemy } from "@game/combat/EnemyService.js";
+import ICharacter from "@utilities/ICharacter.js";
+import { IEnemy } from "@utilities/IEnemy.js";
+import { runCombat } from "src/combat.js";
+
+export async function testCombat() {
+  const testEnemy: IEnemy = getRandomEnemy(
+    getDataFromFile("character")?.level ?? 1
+  );
+  let character: ICharacter = getDataFromFile("character");
+  if (!character) {
+    log("Test Combat: No character", "Warn ");
+    console.log(primaryColor(getTerm("noCharacter")));
+    await pressEnter();
+    return;
+  }
+
+  // Ensure character has required properties
+  if (!character.inventory) {
+    log("Test Combat: player did not have inventory", "Warn ");
+    const startingItems = getStartingItems(character.class);
+    character.inventory = startingItems.inventory;
+    character.equippedItems = startingItems.equipped;
+  }
+  if (!character.abilities) {
+    log(
+      "Test Combat: player did not have required properties: abilities",
+      "Warn "
+    );
+    character.abilities = {
+      maxhp: 100,
+      strength: 10,
+      mana: 10,
+      dexterity: 10,
+      charisma: 10,
+      luck: 10,
+    };
+  }
+  if (!character.xp) {
+    log("Test Combat: player did not have required properties: xp", "Warn ");
+    character.xp = 0;
+  }
+
+  // Run combat
+  const result = await runCombat(character, testEnemy);
+
+  // Handle combat results
+  if (result) {
+    if (result.success) {
+      console.log(accentColor("\nCombat test completed successfully!"));
+      console.log(accentColor(`XP gained: ${testEnemy.xpReward}`));
+      character.xp = character.xp + testEnemy.xpReward;
+      saveDataToFile("character", character);
+    } else if (result.fled) {
+      console.log(accentColor("\nYou fled from combat!"));
+    } else {
+      console.log(accentColor("\nYou were defeated!"));
+    }
+  }
+
+  await pressEnter();
+}