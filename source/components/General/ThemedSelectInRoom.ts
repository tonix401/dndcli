--- conflicted
+++ resolved
@@ -1,185 +1,181 @@
-import {
-  createPrompt,
-  useState,
-  useKeypress,
-  usePagination,
-  useRef,
-  useMemo,
-  useEffect,
-  Separator,
-  ValidationError,
-  type Status,
-} from "@inquirer/core";
-import { getTheme } from "@core/CacheService.js";
-import {
-  alignText,
-  boxItUp,
-  getTextOnBackground,
-  primaryColor,
-  removeFormatting,
-  secondaryColor,
-} from "@core/ConsoleService.js";
-import {
-  isBackKey,
-  isConfirmKey,
-  isDownKey,
-  isRightKey,
-  isSelectable,
-  isUpKey,
-  normalizeChoices,
-  NormalizedChoice,
-  SelectConfig,
-} from "@ui/MenuService.js";
-import ansiEscapes from "ansi-escapes";
-import chalk from "chalk";
-
-/**
- * A modified version of the @inquirer/prompts select that uses arrow keys to navigate and select options.
- * Left to return "goBack", right to select the current option.
- * @param config The same config select from inquirer/prompt uses
- */
-export const themedSelectInRoom = createPrompt(
-  <Value>(config: SelectConfig<Value>, done: (value: Value) => void) => {
-    const { loop = false, pageSize = 10, canGoBack = false } = config;
-    const theme = getTheme();
-    const prefix = theme.prefix;
-    const [status, setStatus] = useState<Status>("idle");
-    const searchTimeoutRef = useRef<ReturnType<typeof setTimeout>>();
-
-    const items = useMemo(
-      () => normalizeChoices(config.choices),
-      [config.choices]
-    );
-
-    const bounds = useMemo(() => {
-      const first = items.findIndex(isSelectable);
-      // Polyfill for findLastIndex
-      const last = (() => {
-        for (let i = items.length - 1; i >= 0; i--) {
-          if (isSelectable(items[i])) return i;
-        }
-        return -1;
-      })();
-
-      if (first === -1) {
-        throw new ValidationError(
-          "[select prompt] No selectable choices. All choices are disabled."
-        );
-      }
-
-      return { first, last };
-    }, [items]);
-
-    const defaultItemIndex = useMemo(() => {
-      if (!("default" in config)) return -1;
-      return items.findIndex(
-        (item) => isSelectable(item) && item.value === config.default
-      );
-    }, [config.default, items]);
-
-    const [active, setActive] = useState(
-      defaultItemIndex === -1 ? bounds.first : defaultItemIndex
-    );
-
-    // Safe to assume the cursor position always point to a Choice.
-    const selectedChoice = items[active] as NormalizedChoice<Value>;
-
-    useKeypress((key, rl) => {
-      clearTimeout(searchTimeoutRef.current);
-
-<<<<<<< HEAD
-      if (isConfirmKey(key)|| isRightKey(key)) {
-=======
-      if (isConfirmKey(key) || isRightKey(key)) {
->>>>>>> 8d58003a
-        setStatus("done");
-        done(selectedChoice.value);
-      } else if (canGoBack && isBackKey(key)) {
-        setStatus("done");
-        done("goBack" as Value);
-      } else if (isUpKey(key) || isDownKey(key)) {
-        rl.clearLine(0);
-        if (
-          loop ||
-          (isUpKey(key) && active !== bounds.first) ||
-          (isDownKey(key) && active !== bounds.last)
-        ) {
-          const offset = isUpKey(key) ? -1 : 1;
-          let next = active;
-          do {
-            next = (next + offset + items.length) % items.length;
-          } while (!isSelectable(items[next]!));
-          setActive(next);
-        }
-      }
-    });
-
-    useEffect(
-      () => () => {
-        clearTimeout(searchTimeoutRef.current);
-      },
-      []
-    );
-
-    const message = [prefix, primaryColor(config.message)]
-      .filter(Boolean)
-      .join(" ");
-
-    const maxItemLength =
-      Math.max(
-        removeFormatting(message).text.length,
-        ...items
-          .filter((item) => !Separator.isSeparator(item))
-          .map(
-            (item) =>
-              removeFormatting((item as NormalizedChoice<Value>).name).text
-                .length
-          )
-      ) +
-      removeFormatting(theme.cursor).text.length +
-      1;
-
-    const page = usePagination({
-      items,
-      active,
-      renderItem({ item, isActive }) {
-        if (Separator.isSeparator(item)) {
-          return ` ${item.separator}`;
-        }
-
-        if (item.disabled) {
-          const disabledLabel =
-            typeof item.disabled === "string" ? item.disabled : "(disabled)";
-          return chalk.dim(secondaryColor(`${item.name} ${disabledLabel}`));
-        }
-
-        const color = isActive ? secondaryColor : (x: string) => x;
-        const cursor = isActive ? theme.cursor : ` `;
-        return color(`${cursor} ${item.name}`);
-      },
-      pageSize,
-      loop,
-    });
-
-    if (status === "done") {
-      return "";
-    }
-
-    return getTextOnBackground(
-      boxItUp(
-        alignText(
-          `${message}\n${page}${ansiEscapes.cursorHide}`,
-          "left",
-          "",
-          maxItemLength
-        ),
-        {
-          top: 0,
-          bottom: 0,
-          left: 1,
-          right: 2,
-        }
-      )
-    );
-  }
-);
+import {
+  createPrompt,
+  useState,
+  useKeypress,
+  usePagination,
+  useRef,
+  useMemo,
+  useEffect,
+  Separator,
+  ValidationError,
+  type Status,
+} from "@inquirer/core";
+import { getTheme } from "@core/CacheService.js";
+import {
+  alignText,
+  boxItUp,
+  getTextOnBackground,
+  primaryColor,
+  removeFormatting,
+  secondaryColor,
+} from "@core/ConsoleService.js";
+import {
+  isBackKey,
+  isConfirmKey,
+  isDownKey,
+  isRightKey,
+  isSelectable,
+  isUpKey,
+  normalizeChoices,
+  NormalizedChoice,
+  SelectConfig,
+} from "@ui/MenuService.js";
+import ansiEscapes from "ansi-escapes";
+import chalk from "chalk";
+
+/**
+ * A modified version of the @inquirer/prompts select that uses arrow keys to navigate and select options.
+ * Left to return "goBack", right to select the current option.
+ * @param config The same config select from inquirer/prompt uses
+ */
+export const themedSelectInRoom = createPrompt(
+  <Value>(config: SelectConfig<Value>, done: (value: Value) => void) => {
+    const { loop = false, pageSize = 10, canGoBack = false } = config;
+    const theme = getTheme();
+    const prefix = theme.prefix;
+    const [status, setStatus] = useState<Status>("idle");
+    const searchTimeoutRef = useRef<ReturnType<typeof setTimeout>>();
+
+    const items = useMemo(
+      () => normalizeChoices(config.choices),
+      [config.choices]
+    );
+
+    const bounds = useMemo(() => {
+      const first = items.findIndex(isSelectable);
+      // Polyfill for findLastIndex
+      const last = (() => {
+        for (let i = items.length - 1; i >= 0; i--) {
+          if (isSelectable(items[i])) return i;
+        }
+        return -1;
+      })();
+
+      if (first === -1) {
+        throw new ValidationError(
+          "[select prompt] No selectable choices. All choices are disabled."
+        );
+      }
+
+      return { first, last };
+    }, [items]);
+
+    const defaultItemIndex = useMemo(() => {
+      if (!("default" in config)) return -1;
+      return items.findIndex(
+        (item) => isSelectable(item) && item.value === config.default
+      );
+    }, [config.default, items]);
+
+    const [active, setActive] = useState(
+      defaultItemIndex === -1 ? bounds.first : defaultItemIndex
+    );
+
+    // Safe to assume the cursor position always point to a Choice.
+    const selectedChoice = items[active] as NormalizedChoice<Value>;
+
+    useKeypress((key, rl) => {
+      clearTimeout(searchTimeoutRef.current);
+
+      if (isConfirmKey(key) || isRightKey(key)) {
+        setStatus("done");
+        done(selectedChoice.value);
+      } else if (canGoBack && isBackKey(key)) {
+        setStatus("done");
+        done("goBack" as Value);
+      } else if (isUpKey(key) || isDownKey(key)) {
+        rl.clearLine(0);
+        if (
+          loop ||
+          (isUpKey(key) && active !== bounds.first) ||
+          (isDownKey(key) && active !== bounds.last)
+        ) {
+          const offset = isUpKey(key) ? -1 : 1;
+          let next = active;
+          do {
+            next = (next + offset + items.length) % items.length;
+          } while (!isSelectable(items[next]!));
+          setActive(next);
+        }
+      }
+    });
+
+    useEffect(
+      () => () => {
+        clearTimeout(searchTimeoutRef.current);
+      },
+      []
+    );
+
+    const message = [prefix, primaryColor(config.message)]
+      .filter(Boolean)
+      .join(" ");
+
+    const maxItemLength =
+      Math.max(
+        removeFormatting(message).text.length,
+        ...items
+          .filter((item) => !Separator.isSeparator(item))
+          .map(
+            (item) =>
+              removeFormatting((item as NormalizedChoice<Value>).name).text
+                .length
+          )
+      ) +
+      removeFormatting(theme.cursor).text.length +
+      1;
+
+    const page = usePagination({
+      items,
+      active,
+      renderItem({ item, isActive }) {
+        if (Separator.isSeparator(item)) {
+          return ` ${item.separator}`;
+        }
+
+        if (item.disabled) {
+          const disabledLabel =
+            typeof item.disabled === "string" ? item.disabled : "(disabled)";
+          return chalk.dim(secondaryColor(`${item.name} ${disabledLabel}`));
+        }
+
+        const color = isActive ? secondaryColor : (x: string) => x;
+        const cursor = isActive ? theme.cursor : ` `;
+        return color(`${cursor} ${item.name}`);
+      },
+      pageSize,
+      loop,
+    });
+
+    if (status === "done") {
+      return "";
+    }
+
+    return getTextOnBackground(
+      boxItUp(
+        alignText(
+          `${message}\n${page}${ansiEscapes.cursorHide}`,
+          "left",
+          "",
+          maxItemLength
+        ),
+        {
+          top: 0,
+          bottom: 0,
+          left: 1,
+          right: 2,
+        }
+      )
+    );
+  }
+);