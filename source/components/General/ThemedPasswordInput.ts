import { createPrompt, useState, useKeypress } from "@inquirer/core";
import ansiEscapes from "ansi-escapes";
import {
  boxItUp,
  getTextOnBackground,
  primaryColor,
  removeFormatting,
  secondaryColor,
} from "@core/ConsoleService.js";
import { getTheme } from "@core/CacheService.js";
import { getRandomItemFromArray } from "@core/ThemingService.js";
import getPasswordBackground from "@resources/generalScreens/passwordBackground.js";
import chalk from "chalk";
<<<<<<< HEAD
import { isBackKey, isConfirmKey, isRightKey } from "@utilities/MenuService.js";
=======
import { isBackKey, isConfirmKey, isRightKey } from "@ui/MenuService.js";
>>>>>>> 8d58003a

type PasswordConfig = {
  message: string;
  canGoBack?: boolean;
};

export const themedPasswordInput = createPrompt<string, PasswordConfig>(
  (config, done) => {
    const canGoBack = config.canGoBack ?? false;
    const [value, setValue] = useState<string>("");
    const [runes, setRunes] = useState<string>("");
    const prefix = getTheme().prefix;
    const message = primaryColor(config.message);

    useKeypress(async (key, rl) => {
      if (isConfirmKey(key) || isRightKey(key)) {
        const answer = value;
        setValue(answer);
        done(answer);
      } else if (isBackKey(key) && canGoBack) {
        done("goBack");
      } else {
        const newValue = rl.line;
        setValue(newValue);

        if (newValue.length > runes.length) {
          let newRunes = "";
          for (let i = 0; i < newValue.length - runes.length; i++) {
            newRunes += getRandomRune();
          }
          setRunes(runes + newRunes);
        } else if (newValue.length < runes.length) {
          setRunes(runes.slice(0, newValue.length));
        }
      }
    });

    const outputLength = removeFormatting([prefix, message, runes].join(" "))
      .text.length;
    let formattedRunes = runes;

    if (outputLength > 50) {
      formattedRunes = "..." + runes.slice(outputLength - 50);
    }

    return secondaryColor(
      getTextOnBackground(
        boxItUp(
          ansiEscapes.cursorHide +
            secondaryColor(
              [prefix, message, chalk.white(formattedRunes)].join(" ")
            )
        ),
        getPasswordBackground()
      )
    );
  }
);

const getRandomRune = () =>
  getRandomItemFromArray([
    "ᚠ",
    "ᚢ",
    "ᚦ",
    "ᚨ",
    "ᚱ",
    "ᚹ",
    "ᚺ",
    "ᚾ",
    "ᛃ",
    "ᛇ",
    "ᛈ",
    "ᛉ",
    "ᛊ",
    "ᛏ",
    "ᛒ",
    "ᛗ",
    "ᛚ",
    "ᛜ",
    "ᛞ",
    "ᛟ",
    "ᚦ",
    "ᚣ",
    "ᛡ",
    "ᛠ",
    "ᛢ",
    "ᛣ",
    "ᛤ",
    "ᛥ",
    "ᛦ",
    "ᛨ",
    "ᛩ",
    "ᛪ",
    "ᛮ",
    "ᛯ",
    "ᛰ",
    "ᚻ",
    "ᚪ",
    "ᚫ",
    "ᚬ",
    "ᚭ",
    "ᚮ",
    "ᚯ",
    "ᚰ",
    "ᚱ",
    "ᚴ",
    "ᚵ",
    "ᚶ",
  ]);
<|MERGE_RESOLUTION|>--- conflicted
+++ resolved
@@ -1,127 +1,123 @@
-import { createPrompt, useState, useKeypress } from "@inquirer/core";
-import ansiEscapes from "ansi-escapes";
-import {
-  boxItUp,
-  getTextOnBackground,
-  primaryColor,
-  removeFormatting,
-  secondaryColor,
-} from "@core/ConsoleService.js";
-import { getTheme } from "@core/CacheService.js";
-import { getRandomItemFromArray } from "@core/ThemingService.js";
-import getPasswordBackground from "@resources/generalScreens/passwordBackground.js";
-import chalk from "chalk";
-<<<<<<< HEAD
-import { isBackKey, isConfirmKey, isRightKey } from "@utilities/MenuService.js";
-=======
-import { isBackKey, isConfirmKey, isRightKey } from "@ui/MenuService.js";
->>>>>>> 8d58003a
-
-type PasswordConfig = {
-  message: string;
-  canGoBack?: boolean;
-};
-
-export const themedPasswordInput = createPrompt<string, PasswordConfig>(
-  (config, done) => {
-    const canGoBack = config.canGoBack ?? false;
-    const [value, setValue] = useState<string>("");
-    const [runes, setRunes] = useState<string>("");
-    const prefix = getTheme().prefix;
-    const message = primaryColor(config.message);
-
-    useKeypress(async (key, rl) => {
-      if (isConfirmKey(key) || isRightKey(key)) {
-        const answer = value;
-        setValue(answer);
-        done(answer);
-      } else if (isBackKey(key) && canGoBack) {
-        done("goBack");
-      } else {
-        const newValue = rl.line;
-        setValue(newValue);
-
-        if (newValue.length > runes.length) {
-          let newRunes = "";
-          for (let i = 0; i < newValue.length - runes.length; i++) {
-            newRunes += getRandomRune();
-          }
-          setRunes(runes + newRunes);
-        } else if (newValue.length < runes.length) {
-          setRunes(runes.slice(0, newValue.length));
-        }
-      }
-    });
-
-    const outputLength = removeFormatting([prefix, message, runes].join(" "))
-      .text.length;
-    let formattedRunes = runes;
-
-    if (outputLength > 50) {
-      formattedRunes = "..." + runes.slice(outputLength - 50);
-    }
-
-    return secondaryColor(
-      getTextOnBackground(
-        boxItUp(
-          ansiEscapes.cursorHide +
-            secondaryColor(
-              [prefix, message, chalk.white(formattedRunes)].join(" ")
-            )
-        ),
-        getPasswordBackground()
-      )
-    );
-  }
-);
-
-const getRandomRune = () =>
-  getRandomItemFromArray([
-    "ᚠ",
-    "ᚢ",
-    "ᚦ",
-    "ᚨ",
-    "ᚱ",
-    "ᚹ",
-    "ᚺ",
-    "ᚾ",
-    "ᛃ",
-    "ᛇ",
-    "ᛈ",
-    "ᛉ",
-    "ᛊ",
-    "ᛏ",
-    "ᛒ",
-    "ᛗ",
-    "ᛚ",
-    "ᛜ",
-    "ᛞ",
-    "ᛟ",
-    "ᚦ",
-    "ᚣ",
-    "ᛡ",
-    "ᛠ",
-    "ᛢ",
-    "ᛣ",
-    "ᛤ",
-    "ᛥ",
-    "ᛦ",
-    "ᛨ",
-    "ᛩ",
-    "ᛪ",
-    "ᛮ",
-    "ᛯ",
-    "ᛰ",
-    "ᚻ",
-    "ᚪ",
-    "ᚫ",
-    "ᚬ",
-    "ᚭ",
-    "ᚮ",
-    "ᚯ",
-    "ᚰ",
-    "ᚱ",
-    "ᚴ",
-    "ᚵ",
-    "ᚶ",
-  ]);
+import { createPrompt, useState, useKeypress } from "@inquirer/core";
+import ansiEscapes from "ansi-escapes";
+import {
+  boxItUp,
+  getTextOnBackground,
+  primaryColor,
+  removeFormatting,
+  secondaryColor,
+} from "@core/ConsoleService.js";
+import { getTheme } from "@core/CacheService.js";
+import { getRandomItemFromArray } from "@core/ThemingService.js";
+import getPasswordBackground from "@resources/generalScreens/passwordBackground.js";
+import chalk from "chalk";
+import { isBackKey, isConfirmKey, isRightKey } from "@ui/MenuService.js";
+
+type PasswordConfig = {
+  message: string;
+  canGoBack?: boolean;
+};
+
+export const themedPasswordInput = createPrompt<string, PasswordConfig>(
+  (config, done) => {
+    const canGoBack = config.canGoBack ?? false;
+    const [value, setValue] = useState<string>("");
+    const [runes, setRunes] = useState<string>("");
+    const prefix = getTheme().prefix;
+    const message = primaryColor(config.message);
+
+    useKeypress(async (key, rl) => {
+      if (isConfirmKey(key) || isRightKey(key)) {
+        const answer = value;
+        setValue(answer);
+        done(answer);
+      } else if (isBackKey(key) && canGoBack) {
+        done("goBack");
+      } else {
+        const newValue = rl.line;
+        setValue(newValue);
+
+        if (newValue.length > runes.length) {
+          let newRunes = "";
+          for (let i = 0; i < newValue.length - runes.length; i++) {
+            newRunes += getRandomRune();
+          }
+          setRunes(runes + newRunes);
+        } else if (newValue.length < runes.length) {
+          setRunes(runes.slice(0, newValue.length));
+        }
+      }
+    });
+
+    const outputLength = removeFormatting([prefix, message, runes].join(" "))
+      .text.length;
+    let formattedRunes = runes;
+
+    if (outputLength > 50) {
+      formattedRunes = "..." + runes.slice(outputLength - 50);
+    }
+
+    return secondaryColor(
+      getTextOnBackground(
+        boxItUp(
+          ansiEscapes.cursorHide +
+            secondaryColor(
+              [prefix, message, chalk.white(formattedRunes)].join(" ")
+            )
+        ),
+        getPasswordBackground()
+      )
+    );
+  }
+);
+
+const getRandomRune = () =>
+  getRandomItemFromArray([
+    "ᚠ",
+    "ᚢ",
+    "ᚦ",
+    "ᚨ",
+    "ᚱ",
+    "ᚹ",
+    "ᚺ",
+    "ᚾ",
+    "ᛃ",
+    "ᛇ",
+    "ᛈ",
+    "ᛉ",
+    "ᛊ",
+    "ᛏ",
+    "ᛒ",
+    "ᛗ",
+    "ᛚ",
+    "ᛜ",
+    "ᛞ",
+    "ᛟ",
+    "ᚦ",
+    "ᚣ",
+    "ᛡ",
+    "ᛠ",
+    "ᛢ",
+    "ᛣ",
+    "ᛤ",
+    "ᛥ",
+    "ᛦ",
+    "ᛨ",
+    "ᛩ",
+    "ᛪ",
+    "ᛮ",
+    "ᛯ",
+    "ᛰ",
+    "ᚻ",
+    "ᚪ",
+    "ᚫ",
+    "ᚬ",
+    "ᚭ",
+    "ᚮ",
+    "ᚯ",
+    "ᚰ",
+    "ᚱ",
+    "ᚴ",
+    "ᚵ",
+    "ᚶ",
+  ]);