import { rollDice } from "@game/combat/DiceService.js";
import { inventoryMenu } from "@game/character/InventoryService.js";
import { generateRandomItem } from "@game/character/ItemGenerator.js";
import { addItemToInventory } from "@game/character/InventoryService.js";
import ICharacter from "@utilities/ICharacter.js";
import { IEnemy } from "@utilities/IEnemy.js";
import { IAbility } from "@utilities/IAbility.js";
import {
  accentColor,
  playAnimation,
  pressEnter,
  primaryColor,
  totalClear,
} from "@core/ConsoleService.js";
import { saveDataToFile } from "@core/StorageService.js";
import { pause } from "@core/ConsoleService.js";
import { themedSelect } from "@ui/MenuService.js";
import { combatStatusSelect } from "@components/CombatStatusSelect.js";
import { getEquippedStatBonuses } from "@game/character/EquipmentService.js";

interface CombatResult {
  success: boolean;
  fled: boolean;
}

function getStrengthBonus(character: ICharacter): number {
  const equipBonuses = getEquippedStatBonuses(character);
  return (character.tempStrengthBuff || 0) + (equipBonuses.strength || 0);
}

function getDexterityBonus(character: ICharacter): number {
  const equipBonuses = getEquippedStatBonuses(character);
  return (character.tempDexterityBuff || 0) + (equipBonuses.dexterity || 0);
}

async function enemyTurn(enemy: IEnemy, character: ICharacter): Promise<void> {
  totalClear();
  let move;
  if (enemy.moves && enemy.moves.length > 0) {
    const index = Math.floor(Math.random() * enemy.moves.length);
    move = enemy.moves[index];
  } else {
    move = {
      name: "Basic Attack",
      type: "attack",
      multiplier: 1,
      description: "A standard attack",
    };
  }

  console.log(accentColor(`${enemy.name} uses ${move.name}...`));

  if (move.type === "attack") {
    const [enemyRoll] = rollDice(6, 1);
    let damage = Math.max(
      enemy.attack + enemyRoll - character.abilities.strength,
      1
    );
    damage = Math.floor(damage * (move.multiplier || 1));

    // Apply damage reduction if character is defending
    if (character.isDefending) {
      damage = Math.floor(damage * 0.5);
      character.isDefending = false; // Reset defending status
      console.log(accentColor("Your defensive stance reduces the damage!"));
    }

    character.hp = Math.max(character.hp - damage, 0);
    console.log(
      accentColor(
        `\n${enemy.name}'s ${move.name} deals ${damage} damage to you!`
      )
    );
  } else if (move.type === "defend") {
    enemy.isDefending = true;
    console.log(accentColor(`\n${enemy.name} ${move.description}`));
  } else if (move.type === "scare") {
    const [enemyRoll] = rollDice(20, 1);
    const resistRoll =
      character.abilities.charisma + Math.floor(character.abilities.luck / 2);
    if (enemyRoll > resistRoll) {
      character.losesTurn = true;
      console.log(
        accentColor(
          `\n${enemy.name}'s ${move.name} terrifies you! You'll lose your next turn.`
        )
      );
    } else {
      console.log(
        accentColor(
          `\n${enemy.name} tries to scare you with ${move.name}, but you resist!`
        )
      );
    }
  } else if (move.type === "heal") {
    const healAmount = move.healAmount || 5;
    enemy.hp = Math.min(enemy.hp + healAmount, enemy.maxhp || 10);
    console.log(accentColor(`\n${enemy.name} heals for ${healAmount} HP!`));
  }
  await pressEnter();
}

export async function runCombat(
  character: ICharacter,
  enemy: {
    name: string;
    hp: number;
    attack: number;
    defense: number;
    xpReward: number;
    maxhp: number;
    moves?: Array<{
      name: string;
      type: "attack" | "defend" | "scare" | "heal";
      multiplier?: number;
      healAmount?: number;
      description: string;
    }>;
  }
): Promise<CombatResult> {
  // Reset temporary combat buffs
  character.tempStrengthBuff = 0;
  character.tempDexterityBuff = 0;
  character.losesTurn = false;
  character.isDefending = false;

  totalClear();
  console.log(
    accentColor(`\n⚔️  A wild ${enemy.name} appears with ${enemy.hp} HP!`)
  );

  let round = 1;
  while (enemy.hp > 0 && character.hp > 0) {
    totalClear();

    if (character.losesTurn) {
      console.log(accentColor("\nYou are too frightened to act this turn!"));
      character.losesTurn = false;
      await pause(1000);
      if (enemy.hp > 0) {
        await enemyTurn(enemy, character);
        if (character.hp <= 0) {
          console.log(accentColor("\n💀 You have been defeated!"));
          await pause(1500);
          return { success: false, fled: false };
        }
      }
      await pause(1000);
      round++;
      continue;
    }

    console.log(accentColor("\nYour turn!"));
    await pause(800);
    totalClear();
    const combatAction = await combatStatusSelect({
      message: "Choose your combat action:",
      choices: [
        { name: "Attack", value: "Attack" },
        { name: "Defend", value: "Defend" },
        { name: "Use Ability", value: "Ability" },
        { name: "Use Item", value: "Item" },
        { name: "Run Away", value: "Run" },
      ],
      enemy: enemy,
<<<<<<< HEAD
      canGoBack: true
=======
      canGoBack: true,
>>>>>>> 8d58003a
    });

    switch (combatAction) {
      case "goBack":
        return { success: false, fled: true };
      case "Attack":
        await doAttack(character, enemy);
        break;
      case "Defend":
        await doDefend(character);
        break;
      case "Ability":
        await useAbility(character, enemy);
        break;
      case "Item":
        await useCombatItem(character, enemy);
        break;
      case "Run":
        const runResult = await tryToRunAway(character);
        if (runResult && runResult.fled) {
          return runResult;
        }
        break;
    }

    if (enemy.hp > 0) {
      await enemyTurn(enemy, character);
      if (character.hp <= 0) {
        console.log(accentColor("\n💀 You have been defeated!"));
        await pause(1500);
        return { success: false, fled: false };
      }
    }
    await pause(1000);
    round++;
  }

  console.log(accentColor(`\n🎉 You have defeated ${enemy.name}!`));
  await pause(1500);

  // Award XP and process level-up.
  const xpReward = enemy.xpReward;
  character.xp = character.xp + xpReward;
  console.log(accentColor(`Victory! You gained ${xpReward} XP.`));

  // Generate loot using the imported generateRandomItem function
  if (Math.random() < 0.7) {
    const lootItem = generateRandomItem(character.level);
    const added = addItemToInventory(character, lootItem);

    if (added) {
      console.log(accentColor(`\n💰 You found: ${lootItem.name}!`));
      console.log(primaryColor(`   "${lootItem.description}"`));
      if (lootItem.rarity) {
        console.log(primaryColor(`   Rarity: ${lootItem.rarity}`));
      }
    } else {
      console.log(
        accentColor(
          `\n💰 You found ${lootItem.name}, but your inventory is full!`
        )
      );
    }
    saveDataToFile("character", character);
  }

  const xpThreshold = character.level * 100;
  if (character.xp >= xpThreshold) {
    character.level = character.level + 1;
    character.abilities.maxhp += 5;
    character.abilities.strength += 1;
    character.abilities.mana += 1;
    character.abilities.dexterity += 1;
    character.abilities.charisma += 1;
    character.abilities.luck += 1;
    console.log(
      accentColor(
        `\n✨ Level Up! You are now level ${character.level}! Your stats have increased.`
      )
    );
    character.xp = character.xp - xpThreshold;
  }

  await pressEnter();
  return { success: true, fled: false };
}

/**
 * Do an attack on the enemy.
 */
async function doAttack(character: ICharacter, enemy: IEnemy): Promise<void> {
  await playAnimation("attack.json");
  const [attackRoll] = rollDice(20, 1);
  const strengthBonus = getStrengthBonus(character);

  let damage =
    character.abilities.strength + strengthBonus + Math.floor(attackRoll / 5);

  // Check if enemy is defending
  if (enemy.isDefending) {
    damage = Math.floor(damage * 0.5);
    console.log(accentColor("The enemy's defense reduces your damage!"));
    enemy.isDefending = false;
  }

  enemy.hp = Math.max(enemy.hp - damage, 0);
  console.log(
    accentColor(
      `\nYou attack ${enemy.name} for ${damage} damage! (Attack roll: ${attackRoll})`
    )
  );
  await pressEnter();
}

/**
 * Defend against the enemy's attack.
 * This reduces the damage taken from the next attack.
 */
async function doDefend(character: ICharacter): Promise<void> {
  await playAnimation("defend.json");
  console.log(
    accentColor("\nYou brace for the enemy's attack, reducing damage.")
  );
  character.isDefending = true;
}

/**
 * Use an ability during combat.
 */
async function useAbility(character: ICharacter, enemy: IEnemy): Promise<void> {
  if (!character.abilitiesList || character.abilitiesList.length === 0) {
    console.log(accentColor("\nYou don't have any special abilities yet."));
    await pressEnter();
    return;
  }

  const abilities = character.abilitiesList.map((ability) => {
    return {
      name: `${ability.name} (Mana: ${ability.manaCost}) - ${ability.description}`,
      value: ability,
    };
  });

  const selectedAbility = await themedSelect<IAbility>({
    message: "Choose an ability to use:",
    choices: abilities,
  });

  // Check if the selected ability is actually the cancel option
  if (!selectedAbility || selectedAbility === (null as unknown as IAbility))
    return;

  if (
    selectedAbility.manaCost > 0 &&
    character.abilities.mana < selectedAbility.manaCost
  ) {
    console.log(
      accentColor("\nYou don't have enough mana to use that ability.")
    );
    await pressEnter();
    return;
  }

  character.abilities.mana -= selectedAbility.manaCost;

  if (selectedAbility.type === "attack") {
    const [abilityRoll] = rollDice(20, 1);
    let damage =
      character.abilities.strength +
      Math.floor(abilityRoll / 3) +
      Math.floor(character.abilities.mana / 2);
    damage = Math.floor(damage * (selectedAbility.multiplier || 1));
    enemy.hp = Math.max(enemy.hp - damage, 0);
    console.log(
      accentColor(
        `\nYou use ${selectedAbility.name} on ${enemy.name} for ${damage} damage!`
      )
    );
  } else if (selectedAbility.type === "heal") {
    const healAmount = selectedAbility.healAmount || 0;
    character.hp = Math.min(
      character.hp + healAmount,
      character.abilities.maxhp
    );
    console.log(
      accentColor(
        `\nYou use ${selectedAbility.name} and heal for ${healAmount} HP.`
      )
    );
  } else if (selectedAbility.type === "buff") {
    const buffAmount = selectedAbility.buffAmount || 0;
    character.tempStrengthBuff = (character.tempStrengthBuff || 0) + buffAmount;
    console.log(
      accentColor(
        `\nYou use ${selectedAbility.name} and gain +${buffAmount} strength for this battle.`
      )
    );
  }

  await pressEnter();
}

/**
 * Use items in combat with the imported inventoryMenu function
 */
async function useCombatItem(
  character: ICharacter,
  enemy: IEnemy
): Promise<void> {
  // Use the imported inventoryMenu function instead of custom implementation
  // Pass true to indicate we're in combat (if your inventoryMenu accepts this parameter)
  await inventoryMenu(character, true);

  // Save character data after using the item
  saveDataToFile("character", character);
  await pressEnter();
}

/**
 * Try to run away from combat.
 * This has a chance to succeed based on the character's dexterity.
 */
async function tryToRunAway(
  character: ICharacter
): Promise<CombatResult | void> {
  console.log(accentColor("\nYou try to escape..."));
  await pause(1000);

  const dexterityBonus = getDexterityBonus(character);
  const [escapeRoll] = rollDice(20, 1);

  // Calculate escape chance using dexterity + bonuses
  const escapeChance =
    character.abilities.dexterity +
    dexterityBonus +
    Math.floor(character.abilities.luck / 2);

  if (escapeRoll + escapeChance > 15) {
    console.log(accentColor("\nYou managed to escape!"));
    await pause(1000);
    return { success: false, fled: true };
  } else {
    console.log(accentColor("\nYou failed to escape!"));
    await pause(1000);
    return; // Return undefined since the escape failed and combat continues
  }
}<|MERGE_RESOLUTION|>--- conflicted
+++ resolved
@@ -163,11 +163,7 @@
         { name: "Run Away", value: "Run" },
       ],
       enemy: enemy,
-<<<<<<< HEAD
-      canGoBack: true
-=======
       canGoBack: true,
->>>>>>> 8d58003a
     });
 
     switch (combatAction) {
