--- conflicted
+++ resolved
@@ -1,23 +1,12 @@
-<<<<<<< HEAD
-import {totalClear } from "@utilities/ConsoleService.js";
-=======
-import { totalClear } from "@core/ConsoleService.js";
->>>>>>> 8d58003a
-import crypto from "crypto";
-
-async function test() {
-  ///////////////////////
-  totalClear();
-<<<<<<< HEAD
-  console.log(crypto
-    .createHash("sha256")
-    .update("123")
-    .digest("hex"))
-=======
-  console.log(crypto.createHash("sha256").update("123").digest("hex"));
->>>>>>> 8d58003a
-
-  /////////////////////////
-}
-await test();
-console.log("End of test!");
+import { totalClear } from "@core/ConsoleService.js";
+import crypto from "crypto";
+
+async function test() {
+  ///////////////////////
+  totalClear();
+  console.log(crypto.createHash("sha256").update("123").digest("hex"));
+
+  /////////////////////////
+}
+await test();
+console.log("End of test!");