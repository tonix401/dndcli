--- conflicted
+++ resolved
@@ -1,22 +1,10 @@
-<<<<<<< HEAD
-import { themedInput } from "@components/ThemedInput.js";
-import { themedPasswordInput } from "@components/ThemedPasswordInput.js";
-
-async function test() {
-  ///////////////////////
-  console.log(
-    await themedInput({ message: "password:", canGoBack: true })
-  );
-=======
-import { getErrorMessage } from "@resources/generalScreens/errorMessage.js";
-
-async function test() {
-  ///////////////////////
-
-  console.log(getErrorMessage("Das hier ist eine sehr sehr lange error message. Ich hoffe die ellipse funktioniert richtig und ich muss nicht die ganze message sehen, Test test test test test test test test test test test test test test test test test test test test test test test test tes tet st"))
->>>>>>> 8b8e36e1
-
-  /////////////////////////
-}
-await test();
-console.log("End of test!");
+import { themedInput } from "@components/ThemedInput.js";
+import { themedPasswordInput } from "@components/ThemedPasswordInput.js";
+
+async function test() {
+  ///////////////////////
+
+  /////////////////////////
+}
+await test();
+console.log("End of test!");