--- conflicted
+++ resolved
@@ -1,151 +1,104 @@
-import ICharacterData from "../types/ICharacterData.js";
-import { saveCharacterData } from "../utilities/CharacterService.js";
-import { input, select } from "@inquirer/prompts";
-<<<<<<< HEAD
-import { getClassChoices } from "../types/ClassChoices.js";
-import { getTerm, Language } from "../utilities/LanguageService.js";
-
-let charData: ICharacterData = {
-  name: "",
-  class: "",
-  level: "1",
-  xp: "0",
-  hp: "10",
-  abilities: {
-    maxhp: "10",
-    strength: "1",
-    mana: "1",
-    dexterity: "1",
-    charisma: "1",
-    luck: "1",
-  },
-  inventory: {
-    item1: "",
-    item2: "",
-    item3: "",
-    item4: "",
-    item5: "",
-  },
-  lastPlayed: "",
-};
-
-export async function createCharacterMenu(lang: Language) {
-  charData.name = await input(
-    { message: getTerm("namePrompt", lang) },
-    { clearPromptOnDone: true }
-  );
-  charData.class = await select(
-    {
-      message: getTerm("classPrompt", lang),
-      choices: getClassChoices(lang),
-    },
-    { clearPromptOnDone: true }
-  );
-  charData.lastPlayed = new Date().toLocaleDateString();
-  saveCharacterData(charData);
-
-  console.log(getTerm("characterSuccess", lang));
-  await input({ message: getTerm("pressEnter", lang) });
-=======
-import { classChoices } from "../types/ClassChoices.js";
-import { generateChatNarrative } from "../src/aiAssistant.js";
-import { getStartingItems } from "../utilities/InventoryService.js";
-import { getTerm, Language } from "../utilities/LanguageService.js";
-
-async function validateOrigin(origin: string): Promise<string> {
-  const systemMessage =
-    "You are an expert storyteller and narrative validator for a Dungeons & Dragons adventure. " +
-    "Evaluate the following character origin for plausibility and appropriateness in a realistic fantasy backstory. " +
-    "If the origin is acceptable, respond with 'Valid'. Otherwise, provide a clarification request.";
-
-  const messages = [
-    { role: "system", content: systemMessage },
-    { role: "user", content: origin },
-  ];
-
-  try {
-    const response = await generateChatNarrative(messages, {
-      maxTokens: 50,
-      temperature: 0.3,
-    });
-    return response.trim();
-  } catch (error) {
-    console.error("Error validating origin:", error);
-    return "Valid"; // Fallback in case of AI service failure
-  }
-}
-
-export async function createCharacterMenu(lang: Language): Promise<void> {
-  try {
-    const charData: ICharacterData = {
-      name: "",
-      class: "",
-      origin: "",
-      level: "1",
-      xp: "0",
-      hp: "10",
-      abilities: {
-        maxhp: "10",
-        strength: "1",
-        mana: "1",
-        dexterity: "1",
-        charisma: "1",
-        luck: "1",
-      },
-      inventory: [],
-      lastPlayed: "",
-    };
-
-    // Get character name
-    charData.name = await input(
-      { message: getTerm("namePrompt", lang) },
-      { clearPromptOnDone: true }
-    );
-    if (charData.name.toLowerCase() === "exit") return;
-
-    // Get character class
-    charData.class = await select(
-      {
-        message: getTerm("classPrompt", lang),
-        choices: classChoices,
-      },
-      { clearPromptOnDone: true }
-    );
-
-    // Get character origin
-    let originInput = await input(
-      { message: getTerm("originPrompt", lang) },
-      { clearPromptOnDone: true }
-    );
-    if (originInput.toLowerCase() === "exit") return;
-
-    // Validate origin
-    let validationResponse = await validateOrigin(originInput);
-    while (!validationResponse.toLowerCase().includes("valid")) {
-      console.log(validationResponse);
-      originInput = await input(
-        {
-          message: getTerm("originClarification", lang),
-        },
-        { clearPromptOnDone: true }
-      );
-      if (originInput.toLowerCase() === "exit") return;
-      validationResponse = await validateOrigin(originInput);
-    }
-    charData.origin = originInput;
-
-    // Set metadata
-    charData.lastPlayed = new Date().toLocaleDateString();
-    charData.inventory = getStartingItems(charData.class);
-
-    // Save character
-    await saveCharacterData(charData);
-
-    console.log(getTerm("characterSuccess", lang));
-    await input({ message: getTerm("backToMenu", lang) });
-  } catch (error) {
-    console.error("Error creating character:", error);
-    await input({ message: getTerm("errorMessage", lang) });
-  }
->>>>>>> 30017aa5
-}
+import ICharacterData from "../types/ICharacterData.js";
+import { saveCharacterData } from "../utilities/CharacterService.js";
+import { input, select } from "@inquirer/prompts";
+import { generateChatNarrative } from "../src/aiAssistant.js";
+import { ChatCompletionRequestMessage } from "openai";
+import { getStartingItems } from "../utilities/InventoryService.js";
+import { getTerm, Language } from "../utilities/LanguageService.js";
+import { getClassChoices } from "../types/ClassChoices.js";
+
+async function validateOrigin(origin: string): Promise<string> {
+  const systemMessage =
+    "You are an expert storyteller and narrative validator for a Dungeons & Dragons adventure. " +
+    "Evaluate the following character origin for plausibility and appropriateness in a realistic fantasy backstory. " +
+    "If the origin is acceptable, respond with 'Valid'. Otherwise, provide a clarification request.";
+  const messages: ChatCompletionRequestMessage[] = [
+    { role: "system", content: systemMessage },
+    { role: "user", content: origin },
+  ];
+
+  try {
+    const response = await generateChatNarrative(messages, {
+      maxTokens: 50,
+      temperature: 0.3,
+    });
+    return response.trim();
+  } catch (error) {
+    console.error("Error validating origin:", error);
+    return "Valid"; // Fallback in case of AI service failure
+  }
+}
+
+export async function createCharacterMenu(lang: Language): Promise<void> {
+  try {
+    const charData: ICharacterData = {
+      name: "",
+      class: "",
+      origin: "",
+      level: "1",
+      xp: "0",
+      hp: "10",
+      abilities: {
+        maxhp: "10",
+        strength: "1",
+        mana: "1",
+        dexterity: "1",
+        charisma: "1",
+        luck: "1",
+      },
+      inventory: [],
+      lastPlayed: "",
+    };
+
+    // Get character name
+    charData.name = await input(
+      { message: getTerm("namePrompt", lang) },
+      { clearPromptOnDone: true }
+    );
+    if (charData.name.toLowerCase() === "exit") return;
+
+    // Get character class
+    charData.class = await select(
+      {
+        message: getTerm("classPrompt", lang),
+        choices: getClassChoices(lang),
+      },
+      { clearPromptOnDone: true }
+    );
+
+    // Get character origin
+    let originInput = await input(
+      { message: getTerm("originPrompt", lang) },
+      { clearPromptOnDone: true }
+    );
+    if (originInput.toLowerCase() === "exit") return;
+
+    // Validate origin
+    let validationResponse = await validateOrigin(originInput);
+    while (!validationResponse.toLowerCase().includes("valid")) {
+      console.log(validationResponse);
+      originInput = await input(
+        {
+          message: getTerm("originClarification", lang),
+        },
+        { clearPromptOnDone: true }
+      );
+      if (originInput.toLowerCase() === "exit") return;
+      validationResponse = await validateOrigin(originInput);
+    }
+    charData.origin = originInput;
+
+    // Set metadata
+    charData.lastPlayed = new Date().toLocaleDateString();
+    charData.inventory = getStartingItems(charData.class);
+
+    // Save character
+    saveCharacterData(charData);
+
+    console.log(getTerm("characterSuccess", lang));
+    await input({ message: getTerm("backToMenu", lang) });
+  } catch (error) {
+    console.error("Error creating character:", error);
+    await input({ message: getTerm("errorMessage", lang) });
+  }
+}