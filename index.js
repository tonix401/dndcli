--- conflicted
+++ resolved
@@ -1,182 +1,139 @@
-<<<<<<< HEAD
-// #region Imports
-// Modules
-import { ChatCompletionRequestMessageRoleEnum } from "openai";
-import { select } from "@inquirer/prompts";
-
-// Services
-import { totalClear } from "./js/utilities/ConsoleService.js";
-import { getTerm } from "./js/utilities/LanguageService.js";
-import { log } from "./js/utilities/LogService.js";
-import LogTypes from "./js/types/LogTypes.js";
-import { getCharacterData } from "./js/utilities/CharacterService.js";
-=======
-import fs from "fs-extra";
-import path from "path";
-import inquirer from "inquirer";
-import { totalClear } from "./js/utilities/ConsoleService.js";
-import LogTypes from "./js/types/LogTypes.js";
-import { log } from "./js/utilities/LogService.js";
-import { createCharacterMenu } from "./js/components/CreateCharacterMenu.js";
-import { inspectCharacter } from "./js/components/InspectCharacter.js";
-import { startCampaign } from "./js/src/campaign.js";
->>>>>>> 30017aa5
-import {
-  getSettingsData,
-  saveSettingsData,
-} from "./js/utilities/SettingsService.js";
-<<<<<<< HEAD
-
-// AI
-import { generateChatNarrative } from "./js/src/aiAssistant.js";
-import { promptForChoice } from "./js/src/gameMaster.js";
-import { GameState } from "./js/src/gameState.js";
-
-// Components
-import { createCharacterMenu } from "./js/components/CreateCharacterMenu.js";
-import { inspectCharacter } from "./js/components/InspectCharacter.js";
-import { changeLanguage } from "./js/components/SettingsMenu.js";
-import { welcomeScreen } from "./js/components/WelcomeScreen.js";
-import { newPlayerScreen } from "./js/components/NewPlayerScreen.js";
-// #endregion
-
-/**
- *  The menu options for the main menu
- */
-const menuOptions = () => [
-  {
-    name: getTerm("createCharacter", language),
-    value: "1",
-  },
-  {
-    name: getTerm("inspectCharacter", language),
-    value: "2",
-  },
-  {
-    name: getTerm("startCampaign", language),
-    value: "3",
-  },
-  {
-    name: getTerm("changeLang", language),
-    value: "4",
-  },
-  {
-    name: getTerm("exit", language),
-    value: "9",
-  },
-];
-=======
-import { changeLanguage } from "./js/components/SettingsMenu.js";
-import { getTerm } from "./js/utilities/LanguageService.js";
-
-const dataDir = path.join(process.cwd(), "data");
-fs.ensureDirSync(dataDir);
->>>>>>> 30017aa5
-
-// Initialize settings
-const initializeSettings = () => {
-  try {
-    const settings = getSettingsData();
-    return settings?.language || "en";
-  } catch (error) {
-    log("Could not load language settings, using default", LogTypes.ERROR);
-    return "en";
-  }
-};
-
-const menuOptions = [
-  { name: "Create your Character", value: "1", group: "Character" },
-  { name: "Inspect your Character", value: "2", group: "Character" },
-  { name: "Start Campaign", value: "3", group: "Game" },
-  { name: "Change Language", value: "4", group: "Settings" },
-  { name: "End Game", value: "9", group: "System" },
-];
-
-async function handleMenuChoice(choice, currentLanguage) {
-  try {
-    switch (choice) {
-      case "1":
-        log("Creating new Character");
-        await createCharacterMenu(currentLanguage);
-        break;
-      case "2":
-        log("Inspecting Character");
-        await inspectCharacter(currentLanguage);
-        break;
-      case "3":
-        log("Campaign Start");
-        await startCampaign(currentLanguage);
-        break;
-      case "4":
-        const newLanguage = await changeLanguage(currentLanguage);
-        log("Changed Language to " + newLanguage);
-        return newLanguage;
-      case "9":
-        await cleanup(currentLanguage);
-        process.exit(0);
-      default:
-        log("Invalid option selected", LogTypes.ERROR);
-    }
-    return currentLanguage;
-  } catch (error) {
-    log(`Error in menu operation: ${error.message}`, LogTypes.ERROR);
-    return currentLanguage;
-  }
-}
-
-async function cleanup(currentLanguage) {
-  try {
-    log("Program ended");
-    await saveSettingsData({ language: currentLanguage });
-    console.log(getTerm("goodbye", currentLanguage));
-  } catch (error) {
-    log("Error during cleanup: " + error.message, LogTypes.ERROR);
-  }
-}
-
-<<<<<<< HEAD
-///////////////////////////////////////////// MAIN PROGRAM /////////////////////////////////////////////////
-log("Program started");
-
-let settings = await getSettingsData();
-let language = settings?.language || "de";
-
-await newPlayerScreen(language);
-await welcomeScreen(language);
-
-main();
-////////////////////////////////////////////////////////////////////////////////////////////////////////////
-
-/**
- * The main menu and game loop of the app
- */
-=======
->>>>>>> 30017aa5
-async function main() {
-  let language = initializeSettings();
-
-  try {
-    while (true) {
-      totalClear();
-      const { choice } = await inquirer.prompt({
-        type: "list",
-        name: "choice",
-        message: "Please choose:",
-        choices: menuOptions,
-      });
-
-      language = await handleMenuChoice(choice, language);
-    }
-  } catch (error) {
-    log("Fatal error: " + error.message, LogTypes.ERROR);
-    await cleanup(language);
-    process.exit(1);
-  }
-}
-
-process.on("SIGINT", async () => {
-  await cleanup(language);
-  process.exit(0);
-});
-
-main();
+import fs from "fs-extra";
+import path from "path";
+import inquirer from "inquirer";
+import { totalClear } from "./js/utilities/ConsoleService.js";
+import LogTypes from "./js/types/LogTypes.js";
+import { log } from "./js/utilities/LogService.js";
+import { createCharacterMenu } from "./js/components/CreateCharacterMenu.js";
+import { inspectCharacter } from "./js/components/InspectCharacter.js";
+import { startCampaign } from "./js/src/campaign.js";
+// #region Imports
+// Modules
+import { ChatCompletionRequestMessageRoleEnum } from "openai";
+import { select } from "@inquirer/prompts";
+
+// Services
+import { totalClear } from "./js/utilities/ConsoleService.js";
+import { getTerm } from "./js/utilities/LanguageService.js";
+import { log } from "./js/utilities/LogService.js";
+import LogTypes from "./js/types/LogTypes.js";
+import { getCharacterData } from "./js/utilities/CharacterService.js";
+import {
+  getSettingsData,
+  saveSettingsData,
+} from "./js/utilities/SettingsService.js";
+import { changeLanguage } from "./js/components/SettingsMenu.js";
+import { getTerm } from "./js/utilities/LanguageService.js";
+
+const dataDir = path.join(process.cwd(), "data");
+fs.ensureDirSync(dataDir);
+
+// Initialize settings
+const initializeSettings = () => {
+  try {
+    const settings = getSettingsData();
+    return settings?.language || "en";
+  } catch (error) {
+    log("Could not load language settings, using default", LogTypes.ERROR);
+    return "en";
+  }
+};
+
+const menuOptions = [
+  { name: "Create your Character", value: "1", group: "Character" },
+  { name: "Inspect your Character", value: "2", group: "Character" },
+  { name: "Start Campaign", value: "3", group: "Game" },
+  { name: "Change Language", value: "4", group: "Settings" },
+  { name: "End Game", value: "9", group: "System" },
+];
+
+async function handleMenuChoice(choice, currentLanguage) {
+  try {
+    switch (choice) {
+      case "1":
+        log("Creating new Character");
+        await createCharacterMenu(currentLanguage);
+        break;
+      case "2":
+        log("Inspecting Character");
+        await inspectCharacter(currentLanguage);
+        break;
+      case "3":
+        log("Campaign Start");
+        await startCampaign(currentLanguage);
+        break;
+      case "4":
+        const newLanguage = await changeLanguage(currentLanguage);
+        log("Changed Language to " + newLanguage);
+        return newLanguage;
+      case "9":
+        await cleanup(currentLanguage);
+        process.exit(0);
+      default:
+        log("Invalid option selected", LogTypes.ERROR);
+    }
+    return currentLanguage;
+  } catch (error) {
+    log(`Error in menu operation: ${error.message}`, LogTypes.ERROR);
+    return currentLanguage;
+  }
+}
+
+async function startCampaign() {
+  const gameState = new GameState();
+  const characterData = getCharacterData();
+
+  if (!characterData) {
+    log(
+      "No character data found. Please create a character first.",
+      LogTypes.ERROR
+    );
+    return;
+  }
+
+  await campaignLoop(gameState, characterData);
+}
+
+///////////////////////////////////////////// MAIN PROGRAM /////////////////////////////////////////////////
+log("Program started");
+
+let settings = await getSettingsData();
+let language = settings?.language || "de";
+
+await newPlayerScreen(language);
+await welcomeScreen(language);
+
+main();
+////////////////////////////////////////////////////////////////////////////////////////////////////////////
+
+/**
+ * The main menu and game loop of the app
+ */
+async function main() {
+  let language = initializeSettings();
+
+  try {
+    while (true) {
+      totalClear();
+      const { choice } = await inquirer.prompt({
+        type: "list",
+        name: "choice",
+        message: "Please choose:",
+        choices: menuOptions,
+      });
+
+      language = await handleMenuChoice(choice, language);
+    }
+  } catch (error) {
+    log("Fatal error: " + error.message, LogTypes.ERROR);
+    await cleanup(language);
+    process.exit(1);
+  }
+}
+
+process.on("SIGINT", async () => {
+  await cleanup(language);
+  process.exit(0);
+});
+
+main();