--- conflicted
+++ resolved
@@ -1,182 +1,108 @@
-import fs from "fs-extra";
-import path from "path";
-import { createCharacterMenu } from "./js/components/CreateCharacterMenu.js";
-import { inspectCharacter } from "./js/components/InspectCharacter.js";
-import { startCampaign } from "./js/src/campaign.js";
-<<<<<<< HEAD
-import {
-  skippableSlowWrite,
-  totalClear,
-} from "./js/utilities/ConsoleService.js";
-=======
-import { slowWrite, totalClear } from "./js/utilities/ConsoleService.js";
->>>>>>> e1f8950b
-import { log } from "./js/utilities/LogService.js";
-import LogTypes from "./js/types/LogTypes.js";
-import { getSettingsData } from "./js/utilities/SettingsService.js";
-import { changeLanguage } from "./js/components/SettingsMenu.js";
-import { newPlayerScreen } from "./js/components/NewPlayerScreen.js";
-import { welcomeScreen } from "./js/components/WelcomeScreen.js";
-import { saveSettingsData } from "./js/utilities/SettingsService.js";
-import { getTerm } from "./js/utilities/LanguageService.js";
-import { select } from "@inquirer/prompts";
-
-<<<<<<< HEAD
-=======
-const dataDir = path.join(process.cwd(), "storage");
-fs.ensureDirSync(dataDir);
-
->>>>>>> e1f8950b
-const getMenuOptions = (lang) => [
-  { name: getTerm("createCharacter", lang), value: "1" },
-  { name: getTerm("inspectCharacter", lang), value: "2" },
-  { name: getTerm("startCampaign", lang), value: "3" },
-  { name: getTerm("changeLang", lang), value: "4" },
-  { name: getTerm("exit", lang), value: "9" },
-];
-<<<<<<< HEAD
-
-async function handleMenuChoice(choice, language) {
-  try {
-    switch (choice) {
-      case "1":
-        log("Creating new Character");
-        await createCharacterMenu(language);
-        break;
-      case "2":
-        log("Inspecting Character");
-        await inspectCharacter(language);
-        break;
-      case "3":
-        log("Campaign Start");
-        await startCampaign(language);
-        break;
-      case "4":
-        const newLanguage = await changeLanguage(language);
-        log("Changed Language to " + newLanguage);
-        return newLanguage;
-      case "9":
-        await exitProgram(language);
-      default:
-        log("Invalid option selected", LogTypes.ERROR);
-    }
-    return language;
-  } catch (error) {
-    log(`Error in menu operation: ${error.message}`, LogTypes.ERROR);
-    return language;
-  }
-}
-
-/**
- * The main menu and game loop of the app
- */
-async function main(language) {
-  try {
-    while (true) {
-      totalClear();
-      const choice = await select(
-        {
-          message: getTerm("chooseOption", language),
-          choices: getMenuOptions(language),
-        },
-        { clearPromptOnDone: true }
-      );
-
-      language = await handleMenuChoice(choice, language);
-    }
-  } catch (error) {
-    log("Error: " + error, LogTypes.ERROR);
-    main();
-  }
-}
-
-process.on("SIGINT", async () => {
-  exitProgram(language);
-});
-
-async function exitProgram(language) {
-  saveSettingsData({ language: language });
-  await skippableSlowWrite(getTerm("goodbye", language));
-  process.exit(0);
-}
-
-///////////////////////////////////////////// MAIN PROGRAM /////////////////////////////////////////////////
-const dataDir = path.join(process.cwd(), "storage");
-fs.ensureDirSync(dataDir);
-
-=======
-
-async function handleMenuChoice(choice, language) {
-  try {
-    switch (choice) {
-      case "1":
-        log("Creating new Character");
-        await createCharacterMenu(language);
-        break;
-      case "2":
-        log("Inspecting Character");
-        await inspectCharacter(language);
-        break;
-      case "3":
-        log("Campaign Start");
-        await startCampaign(language);
-        break;
-      case "4":
-        const newLanguage = await changeLanguage(language);
-        log("Changed Language to " + newLanguage);
-        return newLanguage;
-      case "9":
-        saveSettingsData({ language: language });
-        await slowWrite(getTerm("goodbye", language));
-        process.exit(0);
-      default:
-        log("Invalid option selected", LogTypes.ERROR);
-    }
-    return language;
-  } catch (error) {
-    log(`Error in menu operation: ${error.message}`, LogTypes.ERROR);
-    return language;
-  }
-}
-
-/**
- * The main menu and game loop of the app
- */
-async function main(language) {
-  try {
-    while (true) {
-      totalClear();
-      const choice = await select(
-        {
-          message: getTerm("chooseOption", language),
-          choices: getMenuOptions(language),
-        },
-        { clearPromptOnDone: true }
-      );
-
-      language = await handleMenuChoice(choice, language);
-    }
-  } catch (error) {
-    log("Fatal error: " + error.message, LogTypes.ERROR);
-    saveSettingsData({ language: language });
-    process.exit(1);
-  }
-}
-
-process.on("SIGINT", async () => {
-  saveSettingsData({ language: language });
-  process.exit(0);
-});
-
-///////////////////////////////////////////// MAIN PROGRAM /////////////////////////////////////////////////
->>>>>>> e1f8950b
-log("Program started");
-
-let settings = await getSettingsData();
-let language = settings?.language || "de";
-
-await newPlayerScreen(language);
-await welcomeScreen(language);
-
-main(language);
-////////////////////////////////////////////////////////////////////////////////////////////////////////////
+import fs from "fs-extra";
+import path from "path";
+import fs from "fs-extra";
+import path from "path";
+import { createCharacterMenu } from "./js/components/CreateCharacterMenu.js";
+import { inspectCharacter } from "./js/components/InspectCharacter.js";
+import { startCampaign } from "./js/src/campaign.js";
+import {
+  skippableSlowWrite,
+  totalClear,
+} from "./js/utilities/ConsoleService.js";
+import { log } from "./js/utilities/LogService.js";
+import LogTypes from "./js/types/LogTypes.js";
+import { getSettingsData } from "./js/utilities/SettingsService.js";
+import { changeLanguage } from "./js/components/SettingsMenu.js";
+import { newPlayerScreen } from "./js/components/NewPlayerScreen.js";
+import { welcomeScreen } from "./js/components/WelcomeScreen.js";
+import { saveSettingsData } from "./js/utilities/SettingsService.js";
+import { getTerm } from "./js/utilities/LanguageService.js";
+import { select } from "@inquirer/prompts";
+
+const getMenuOptions = (lang) => [
+  { name: getTerm("createCharacter", lang), value: "1" },
+  { name: getTerm("inspectCharacter", lang), value: "2" },
+  { name: getTerm("startCampaign", lang), value: "3" },
+  { name: getTerm("changeLang", lang), value: "4" },
+  { name: getTerm("exit", lang), value: "9" },
+];
+
+async function handleMenuChoice(choice, language) {
+  try {
+    switch (choice) {
+      case "1":
+        log("Creating new Character");
+        await createCharacterMenu(language);
+        break;
+      case "2":
+        log("Inspecting Character");
+        await inspectCharacter(language);
+        break;
+      case "3":
+        log("Campaign Start");
+        await startCampaign(language);
+        break;
+      case "4":
+        const newLanguage = await changeLanguage(language);
+        log("Changed Language to " + newLanguage);
+        return newLanguage;
+      case "9":
+        await exitProgram(language);
+      default:
+        log("Invalid option selected", LogTypes.ERROR);
+    }
+    return language;
+  } catch (error) {
+    log(`Error in menu operation: ${error.message}`, LogTypes.ERROR);
+    return language;
+  }
+}
+
+/**
+ * The main menu and game loop of the app
+ */
+async function main(language) {
+  try {
+    while (true) {
+      totalClear();
+      const choice = await select(
+        {
+          message: getTerm("chooseOption", language),
+          choices: getMenuOptions(language),
+        },
+        { clearPromptOnDone: true }
+      );
+
+      language = await handleMenuChoice(choice, language);
+    }
+  } catch (error) {
+    log("Error: " + error, LogTypes.ERROR);
+    main();
+  }
+}
+
+process.on("SIGINT", async () => {
+  exitProgram(language);
+});
+
+async function exitProgram(language) {
+  saveSettingsData({ language: language });
+  await skippableSlowWrite(getTerm("goodbye", language));
+  process.exit(0);
+}
+
+///////////////////////////////////////////// MAIN PROGRAM /////////////////////////////////////////////////
+const dataDir = path.join(process.cwd(), "storage");
+fs.ensureDirSync(dataDir);
+
+log("Program started");
+
+let settings = await getSettingsData();
+let language = settings?.language || "de";
+
+await newPlayerScreen(language);
+await welcomeScreen(language);
+
+main(language);
+main(language);
+////////////////////////////////////////////////////////////////////////////////////////////////////////////